[project]
name = "api"
version = "0.1.0"
description = "Add your description here"
readme = "README.md"
requires-python = "==3.12"
dependencies = [
    "ruff>=0.6.2",
    "fastapi>=0.112.1",
    "uvicorn>=0.30.6",
    "sqlalchemy>=2.0.32",
    "asyncpg>=0.29.0",
    "python-dotenv>=1.0.1",
    "psycopg2-binary>=2.9.9",
    "greenlet>=3.0.3",
    "python-jose>=3.3.0",
    "pytest-watch>=4.2.0",
    "pytest>=8.3.2",
    "httpx>=0.27.0",
    "protobuf>=4.25.4",
    "pytest-asyncio>=0.24.0",
    "trio>=0.26.2",
    "logfire[fastapi]>=0.51.0",
    "opentelemetry-instrumentation-sqlalchemy>=0.47b0",
    "opentelemetry-instrumentation-asyncio>=0.47b0",
    "clickhouse-connect>=0.7.19",
    "boto3>=1.35.5",
    "scalar-fastapi>=1.0.3",
    "cryptography>=43.0.1",
    "google-cloud-pubsub>=2.23.1",
    "websockets>=13.0.1",
    "python-multipart>=0.0.9",
    "modal==0.64.168",
    "sqlmodel>=0.0.22",
    "aioboto3>=7.0.0",
    "upstash-redis>=1.2.0",
<<<<<<< HEAD
    "tabulate>=0.9.0",
=======
    "huggingface-hub>=0.26.0",
>>>>>>> 7be38851
]

[build-system]
requires = ["hatchling"]
build-backend = "hatchling.build"<|MERGE_RESOLUTION|>--- conflicted
+++ resolved
@@ -34,11 +34,8 @@
     "sqlmodel>=0.0.22",
     "aioboto3>=7.0.0",
     "upstash-redis>=1.2.0",
-<<<<<<< HEAD
+    "huggingface-hub>=0.26.0",
     "tabulate>=0.9.0",
-=======
-    "huggingface-hub>=0.26.0",
->>>>>>> 7be38851
 ]
 
 [build-system]
