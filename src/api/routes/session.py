import asyncio
import contextlib
from datetime import datetime, timedelta
import os
from pprint import pprint
from api.modal.builder import insert_to_clickhouse
from api.routes.machines import (
    UpdateServerlessMachineModel,
    redeploy_machine,
    update_serverless_machine,
)
from api.utils.docker import (
    comfyui_hash,
)
from api.routes.types import GPUEventModel, MachineGPU, MachineType
from api.utils.docker import (
    CustomNode,
    DepsBody,
    DockerStep,
    DockerSteps,
    comfyui_cmd,
    generate_all_docker_commands,
)
from fastapi import APIRouter, Depends, HTTPException, Request
from fastapi.responses import JSONResponse, Response
import modal
from sqlalchemy.ext.asyncio import AsyncSession
from upstash_redis.asyncio import Redis
from .utils import select
from pydantic import BaseModel, Field


from modal._output import OutputManager
class CustomOutputManager(OutputManager):
    _context_id = None
    _machine_id = None

    @classmethod
    @contextlib.contextmanager
    def enable_output_with_context(
        cls, context_id: str, machine_id: str, show_progress: bool = True
    ):
        print(f"[Intercepted Modal Log] enable_output with context {context_id}")
        if show_progress:
            cls._instance = CustomOutputManager()
            cls._context_id = context_id
            cls._machine_id = machine_id
        try:
            yield
        finally:
            cls._instance = None
            cls._context_id = None
            cls._machine_id = None

    def _print_log(self, fd: int, data: str) -> None:
        # context_info = f"[Context: {self._context_id} {self._machine_id}] " if self._context_id else ""
        # print(f"[Intercepted Modal Log] {context_info}_print_log", fd, data)

        if self._context_id is not None:
            item = [
                (
                    uuid4(),
                    self._context_id,
                    None,
                    self._machine_id,
                    datetime.now(),
                    "info",
                    data,
                )
            ]
            # print("inserting to clickhouse")
            asyncio.create_task(insert_to_clickhouse("log_entries", item))

        super()._print_log(fd, data)

modal._output.OutputManager = CustomOutputManager

# from sqlalchemy import select
from api.models import (
    GPUEvent,
    Machine,
    MachineVersion,
    get_machine_columns,
)
from api.database import get_clickhouse_client, get_db, get_db_context
from typing import Any, ClassVar, Dict, Generator, List, Optional, cast, Union
from uuid import UUID, uuid4
import logging
from typing import Optional
from sqlalchemy import update, func
from fastapi import BackgroundTasks

redis_url = os.getenv("UPSTASH_REDIS_META_REST_URL")
redis_token = os.getenv("UPSTASH_REDIS_META_REST_TOKEN")
redis = Redis(url=redis_url, token=redis_token)

logger = logging.getLogger(__name__)

router = APIRouter(tags=["Session"])
beta_router = APIRouter(tags=["Beta"])

status_endpoint = os.environ.get("CURRENT_API_URL") + "/api/update-run"
# print("status_endpoint", status_endpoint)

async def get_comfy_runner(
    machine_id: str, session_id: str | UUID, timeout: int, gpu: str
):
    logger.info(machine_id)
    ComfyDeployRunner = await modal.Cls.lookup.aio(str(machine_id), "ComfyDeployRunner")
    runner = ComfyDeployRunner.with_options(
        concurrency_limit=1,
        allow_concurrent_inputs=1000,
        # 2 seconds minimum idle timeout
        container_idle_timeout=2,
        timeout=timeout * 60,
        gpu=gpu if gpu != "CPU" else None,
    )(session_id=str(session_id), gpu=gpu)

    return runner


class Session(BaseModel):
    session_id: str
    gpu_event_id: str
    url: Optional[str]
    gpu: str
    created_at: datetime
    timeout: Optional[int]
    timeout_end: Optional[datetime]
    machine_id: Optional[str]
    machine_version_id: Optional[str]


# Return the session tunnel url
@router.get(
    "/session/{session_id}",
    openapi_extra={
        "x-speakeasy-name-override": "get",
    },
)
async def get_session(
    request: Request, session_id: str, db: AsyncSession = Depends(get_db)
) -> Session:
    gpuEvent = cast(
        Optional[GPUEvent],
        (
            await db.execute(
                (
                    select(GPUEvent)
                    .where(GPUEvent.session_id == session_id)
                    .where(GPUEvent.end_time.is_(None))
                    .apply_org_check(request)
                )
            )
        ).scalar_one_or_none(),
    )

    if gpuEvent is None:
        raise HTTPException(status_code=404, detail="GPUEvent not found")

    timeout_end = await redis.get(f"session:{session_id}:timeout_end")

    return {
        "session_id": session_id,
        "url": gpuEvent.tunnel_url,
        "gpu_event_id": str(gpuEvent.id),
        "gpu": gpuEvent.gpu,
        "created_at": gpuEvent.created_at,
        "timeout": gpuEvent.session_timeout,
        "machine_id": str(gpuEvent.machine_id) if gpuEvent.machine_id else None,
        "machine_version_id": str(gpuEvent.machine_version_id) if gpuEvent.machine_version_id else None,
        "timeout_end": timeout_end,
    }


class GetSessionsBody(BaseModel):
    machine_id: str


# Return the sessions for a machine
@router.get(
    "/sessions",
    openapi_extra={
        "x-speakeasy-name-override": "list",
    },
)
async def get_machine_sessions(
    request: Request,
    machine_id: Optional[str] = None,
    db: AsyncSession = Depends(get_db),
) -> List[GPUEventModel]:
    query = (
        select(GPUEvent)
        .where(GPUEvent.end_time.is_(None))
        .where(GPUEvent.session_id.isnot(None))
        .order_by(GPUEvent.start_time.desc())
        .apply_org_check(request)
    )

    if machine_id:
        query = query.where(GPUEvent.machine_id == machine_id)

    result = await db.execute(query)
    return result.scalars().all()


async def increase_timeout_task(
    machine_id: str, session_id: UUID, timeout: int, gpu: str
):
    runner = await get_comfy_runner(machine_id, session_id, 60 * 24, gpu)
    await runner.increase_timeout.spawn.aio(timeout)


async def create_session_background_task(
    machine_id: str,
    session_id: UUID,
    request: Request,
    timeout: int,
    gpu: str,
    status_queue: Optional[asyncio.Queue] = None,
):
    runner = await get_comfy_runner(machine_id, session_id, 60 * 24, gpu)

    try:
        runner.increase_timeout
        has_increase_timeout = True
    except (AttributeError, modal.exception.Error):
        has_increase_timeout = False

    if not has_increase_timeout:
        runner = await get_comfy_runner(machine_id, session_id, timeout, gpu)

    print("async_creation", status_queue)
    async with modal.Queue.ephemeral() as q:
        if has_increase_timeout:
            result = await runner.create_tunnel.spawn.aio(q, status_endpoint, timeout)
        else:
            result = await runner.create_tunnel.spawn.aio(q, status_endpoint)

        modal_function_id = result.object_id
        print("modal_function_id", modal_function_id)

        # gpuEvent = None
        # while gpuEvent is None:
        # async with get_db_context() as db:
        #     gpuEvent = cast(
        #         Optional[GPUEvent],
        #         (
        #             await db.execute(
        #                 (
        #                     select(GPUEvent)
        #                     .where(GPUEvent.session_id == str(session_id))
        #                     .where(GPUEvent.end_time.is_(None))
        #                     .apply_org_check(request)
        #                 )
        #             )
        #         ).scalar_one_or_none(),
        #     )

        # if gpuEvent is None:
        #     await asyncio.sleep(1)

        print("async_creation", status_queue)
        if status_queue is not None:
            await status_queue.put(modal_function_id)
        print("async_creation", modal_function_id)

        async with get_db_context() as db:
            result = await db.execute(
                update(GPUEvent)
                .where(GPUEvent.session_id == str(session_id))
                .values(modal_function_id=modal_function_id, session_timeout=timeout)
                .returning(GPUEvent)
            )
            await db.commit()
            gpuEvent = result.scalar_one()
            await db.refresh(gpuEvent)

        while True:
            msg = await q.get.aio()
            if msg.startswith("url:"):
                url = msg[4:]
                break
            else:
                logger.info(msg)

        async with get_db_context() as db:
            result = await db.execute(
                update(GPUEvent)
                .where(GPUEvent.session_id == str(session_id))
                .values(tunnel_url=url)
                .returning(GPUEvent)
            )
            await db.commit()
            gpuEvent = result.scalar_one()
            print("gpuEvent", gpuEvent)
            await db.refresh(gpuEvent)
            return gpuEvent


class CreateSessionBody(BaseModel):
    machine_id: str
    gpu: Optional[MachineGPU] = Field(None, description="The GPU to use")
    timeout: Optional[int] = Field(None, description="The timeout in minutes")
    wait_for_server: bool = Field(
        False, description="Whether to create the session asynchronously"
    )


class CreateDynamicSessionBody(BaseModel):
    gpu: MachineGPU = Field("A10G", description="The GPU to use")
    machine_id: Optional[str] = Field(None, description="The machine id to use")
    machine_version_id: Optional[str] = Field(None, description="The machine version id to use")
    timeout: Optional[int] = Field(None, description="The timeout in minutes")
    comfyui_hash: Optional[str] = Field(None, description="The comfyui hash to use")
    dependencies: Optional[Union[List[str], DepsBody]] = Field(
        [],
        description="The dependencies to use, either as a DepsBody or a list of shorthand strings",
        examples=[
            [
                "Stability-AI/ComfyUI-SAI_API@1793086",
                "cubiq/ComfyUI_IPAdapter_plus@b188a6c",
            ]
        ],
    )
    wait_for_server: bool = Field(
        False, description="Whether to create the session asynchronously"
    )
    base_docker_image: Optional[str] = Field(
        None, description="The base docker image to use"
    )
    python_version: Optional[str] = Field(
        None, description="The python version to use"
    )


async def ensure_session_creation_complete(task: asyncio.Task):
    try:
        await task
    except Exception as e:
        # Handle any exceptions that occurred during session creation
        logger.error(f"Session creation failed: {str(e)}")
        # You might want to update the session status in the database here


class IncreaseTimeoutBody(BaseModel):
    machine_id: str
    session_id: UUID
    timeout: int
    gpu: str


@router.post("/session/increase-timeout")
async def increase_timeout(
    request: Request, body: IncreaseTimeoutBody, db: AsyncSession = Depends(get_db)
):
    gpu_event = (
        await db.execute(
            select(GPUEvent)
            .where(GPUEvent.session_id == str(body.session_id))
            .where(GPUEvent.end_time.is_(None))
            .apply_org_check(request)
        )
    ).scalar_one_or_none()

    if gpu_event is None:
        raise HTTPException(status_code=404, detail="GPU event not found")

    await increase_timeout_task(
        body.machine_id, body.session_id, body.timeout, body.gpu
    )

    # in the database we save the timeout in minutes
    gpu_event.session_timeout = gpu_event.session_timeout + body.timeout
    await db.commit()

    return JSONResponse(
        status_code=200, content={"message": "Timeout increased successfully"}
    )


class IncreaseTimeoutBody2(BaseModel):
    minutes: int


@router.post("/session/{session_id}/increase-timeout")
async def increase_timeout_2(
    request: Request,
    session_id: str,
    body: IncreaseTimeoutBody2,
    db: AsyncSession = Depends(get_db),
):
    plan = request.state.current_user.get("plan")
    
    gpu_event = (
        await db.execute(
            select(GPUEvent)
            .where(GPUEvent.session_id == str(session_id))
            .where(GPUEvent.end_time.is_(None))
            .apply_org_check(request)
        )
    ).scalar_one_or_none()

    if gpu_event is None:
        raise HTTPException(status_code=404, detail="GPU event not found")

    # Retrieve the current timeout end time from Redis
    current_timeout_end_str = await redis.get(f"session:{session_id}:timeout_end")
    if not current_timeout_end_str:
        # If no existing timeout, raise an error
        raise HTTPException(status_code=404, detail="Timeout end not found for session")

    # Parse the current timeout end time
    current_timeout_end = datetime.fromisoformat(current_timeout_end_str)
    
    if plan == "free":
        max_timeout_minutes = 30
        # Calculate total timeout duration including the requested increase
        current_duration = (current_timeout_end - datetime.utcnow()).total_seconds() / 60
        total_duration = current_duration + body.minutes
        
        if total_duration > max_timeout_minutes:
            raise HTTPException(
                status_code=400, 
                detail=f"Free plan users are limited to {max_timeout_minutes} minutes total timeout. Current duration: {int(current_duration)} minutes"
            )

    # Calculate the new timeout end time
    new_timeout_end = current_timeout_end + timedelta(minutes=body.minutes)

    # Update the timeout end time in Redis
    await redis.set(f"session:{session_id}:timeout_end", new_timeout_end.isoformat())

    return JSONResponse(
        status_code=200, content={"message": "Timeout increased successfully"}
    )


class CreateSessionResponse(BaseModel):
    session_id: UUID
    url: Optional[str] = None


# Create a new session for a machine, return the session id and url
@router.post(
    "/session",
    openapi_extra={
        "x-speakeasy-name-override": "create",
    },
)
async def create_session(
    request: Request,
    body: CreateSessionBody,
    background_tasks: BackgroundTasks,
    db: AsyncSession = Depends(get_db),
) -> CreateSessionResponse:
    org_id = request.state.current_user.get("org_id")
    user_id = request.state.current_user.get("user_id")
    plan = request.state.current_user.get("plan")
    
    if plan == "free":
        max_concurrent_sessions = 1
        max_timeout_minutes = 30
        
        # Check timeout limit
        if body.timeout and body.timeout > max_timeout_minutes:
            raise HTTPException(status_code=400, detail=f"Free plan users are limited to {max_timeout_minutes} minutes timeout")
        
        # find all gpu event on this account
        gpu_events = (await db.execute(
            select(GPUEvent)
            .apply_org_check(request)
            .where(GPUEvent.session_id.isnot(None))
            .where(GPUEvent.end_time.is_(None))
        )).scalars().all()
        
        if len(gpu_events) >= max_concurrent_sessions:
            raise HTTPException(status_code=400, detail="Free plan does not support concurrent sessions")
    
    # check if the user has reached the spend limit
    # exceed_spend_limit = await is_exceed_spend_limit(request, db)
    # if exceed_spend_limit:
    #     raise HTTPException(status_code=400, detail="Spend limit reached")

    machine_id = body.machine_id
    machine = cast(
        Optional[Machine],
        (
            await db.execute(
                (
                    select(Machine)
                    .where(Machine.id == machine_id)
                    .apply_org_check(request)
                )
            )
        ).scalar_one_or_none(),
    )

    if machine is None:
        raise HTTPException(status_code=404, detail="Machine not found")

    if machine.type != "comfy-deploy-serverless":
        raise HTTPException(
            status_code=400,
            detail="Machine is not a Comfy Deploy Serverless machine",
        )

    if int(machine.machine_builder_version) < 4:
        raise HTTPException(
            status_code=400,
            detail="Machine builder version is not larger than 4",
        )

    session_id = uuid4()

    gpu_event = GPUEvent(
        id=uuid4(),
        user_id=user_id,
        org_id=org_id,
        machine_id=machine_id,
        gpu=body.gpu.value if body.gpu is not None else machine.gpu,
        gpu_provider="modal",
        session_id=str(session_id),
        session_timeout=body.timeout or 15,
    )

    db.add(gpu_event)
    await db.commit()

    # Add the background task
    try:
        if not body.wait_for_server:
            print("async_creation")
            q = asyncio.Queue()

            task = asyncio.create_task(
                create_session_background_task(
                    machine_id,
                    session_id,
                    request,
                    body.timeout or 15,
                    body.gpu.value if body.gpu is not None else machine.gpu,
                    q,
                )
            )

            background_tasks.add_task(
                ensure_session_creation_complete,
                task,
            )

            try:
                modal_function_id = await asyncio.wait_for(q.get(), timeout=10.0)
                print("async_creation", "modal_function_id", modal_function_id)
            except asyncio.TimeoutError:
                print("Timed out waiting for modal_function_id")
                modal_function_id = None
        else:
            gpuEvent = await create_session_background_task(
                machine_id,
                session_id,
                request,
                body.timeout or 15,
                str(body.gpu.value if body.gpu is not None else machine.gpu),
            )

            return {
                "session_id": session_id,
                "url": gpuEvent.tunnel_url,
            }
    except Exception as e:
        logger.error(f"Session creation failed: {str(e)}")
        raise HTTPException(status_code=500, detail="Session creation failed")

    return {
        "session_id": session_id,
    }


@beta_router.post(
    "/deps",
    openapi_extra={
        "x-speakeasy-name-override": "generateDockerSteps",
    },
)
async def convert_to_docker_steps(
    body: DepsBody,
):
    converted = generate_all_docker_commands(body)

    return JSONResponse(status_code=200, content=converted)


def extract_hash(dependency_string):
    parts = dependency_string.split("@")
    if len(parts) > 1:
        return parts[-1]
    return ""


def extract_url(dependency_string):
    parts = dependency_string.split("@")
    if len(parts) > 1:
        return "https://github.com/" + parts[0]
    return ""


async def create_dynamic_sesssion_background_task(
    request: Request,
    gpu_event_id: str,
    session_id: UUID,
    body: CreateDynamicSessionBody,
    status_queue: Optional[asyncio.Queue] = None,
):
    app = modal.App(str(session_id))
    if status_queue is not None:
        print("status_queue is not None")
    # app = modal.App.lookup("dynamic-comfyui", create_if_missing=True)
    
    try:
        org_id = request.state.current_user.get("org_id")
        user_id = request.state.current_user.get("user_id")

        machine_version: Optional[MachineVersion] = None
        machine: Optional[Machine] = None
        
        # Get machine and its version info
        modal_image_id = None
        if body.machine_id is not None:
            async with get_db_context() as db:
                machine = await db.execute(
                    select(Machine)
                    .where(Machine.id == body.machine_id)
                    .apply_org_check(request)
                )
                machine = machine.scalars().first()
                
                if not machine:
                    raise HTTPException(status_code=404, detail="Machine not found")
                
                target_machine_version_id = body.machine_version_id or machine.machine_version_id

                # Get machine version if it exists
                if target_machine_version_id:
                    machine_version = await db.execute(
                        select(MachineVersion).where(
                            MachineVersion.id == target_machine_version_id,
                            MachineVersion.machine_id == body.machine_id
                        )
                    )
                    machine_version = machine_version.scalars().first()
<<<<<<< HEAD

                    if machine_version and machine_version.modal_image_id:
                        # Use existing modal image ID from version
                        modal_image_id = machine_version.modal_image_id

=======

                    if machine_version and machine_version.modal_image_id:
                        # Use existing modal image ID from version
                        modal_image_id = machine_version.modal_image_id

>>>>>>> ea48d4b1
                if not modal_image_id:
                    logger.info("No dependencies, using machine current settings")
                    body.dependencies = DepsBody(
                        comfyui_version=machine.comfyui_version or comfyui_hash,
                        docker_command_steps=machine.docker_command_steps,
                    )

        logger.info("Dependencies configuration " + str(body.dependencies))

        logger.info("creating dynamic session")

        if (
            not modal_image_id and body.dependencies is not None
        ) or body.machine_id is None:
            print(body.machine_id)

            if body.dependencies is None:
                body.dependencies = []

            if isinstance(body.dependencies, list):
                # Handle shorthand dependencies
                deps_body = DepsBody(
                    comfyui_version=body.comfyui_hash or comfyui_hash,
                    docker_command_steps=DockerSteps(
                        steps=[
                            DockerStep(
                                type="custom-node",
                                data=CustomNode(
                                    install_type="git-clone",
                                    url=extract_url(dep),
                                    hash=extract_hash(dep),
                                    name=dep.split("/")[-1],
                                ),
                            )
                            for dep in body.dependencies
                        ]
                    ),
                )
                converted = generate_all_docker_commands(
                    deps_body, include_comfyuimanager=True
                )
            else:
                converted = generate_all_docker_commands(
                    body.dependencies, include_comfyuimanager=True
                )

            # pprint(converted)

            dockerfile_image: modal.Image = None

            python_version = "3.11"

            # Python version to override - first check body, then machine_version
            if body.python_version is not None:
                python_version = body.python_version
            elif machine_version is not None:
                python_version = machine_version.python_version

            # Base docker image to use - first check body, then machine_version, then fallback to debian slim
            if body.base_docker_image is not None:
                dockerfile_image = modal.Image.from_registry(
                    body.base_docker_image, add_python=python_version
                )
            elif (
                machine_version is not None
                and machine_version.base_docker_image is not None
            ):
                dockerfile_image = modal.Image.from_registry(
                    machine_version.base_docker_image, add_python=python_version
                )
            else:
                dockerfile_image = modal.Image.debian_slim(python_version=python_version)

            docker_commands = converted.docker_commands
            if docker_commands is not None:
                for commands in docker_commands:
                    dockerfile_image = dockerfile_image.dockerfile_commands(
                        commands,
                    )

            dockerfile_image = dockerfile_image.run_commands(
                [
                    "rm -rf /private_models /comfyui/models /public_models",
                    "ln -s /private_models /comfyui/models",
                ],
            )

            current_directory = os.path.dirname(os.path.realpath(__file__))

            dockerfile_image = dockerfile_image.add_local_file(
                current_directory + "/extra_model_paths.yaml",
                "/comfyui/extra_model_paths.yaml",
            )
        else:
            logger.info(f"Using existing modal image {modal_image_id}")
            dockerfile_image = modal.Image.from_id(modal_image_id)

        if not dockerfile_image and body.dependencies is None:
            raise HTTPException(
                status_code=400, detail="No dependencies or modal image id provided"
            )

        logger.info("creating dynamic session")
        
        shared_model_volume_name = os.environ.get("SHARED_MODEL_VOLUME_NAME")

        volumes = {}
        # Mount shared models only if shared_model_volume_name is present
        if shared_model_volume_name:
            volumes["/public_models"] = modal.Volume.from_name(
                shared_model_volume_name,
                create_if_missing=True,
            )

        volumes["/private_models"] = modal.Volume.from_name(
            "models_" + org_id if org_id is not None else user_id,
            create_if_missing=True,
        )

        try:
            with CustomOutputManager.enable_output_with_context(
                str(session_id), body.machine_id
            ):
                async with app.run.aio():
                    print("creating sandbox")
                    print(dockerfile_image)
                    with modal.enable_output():
                        sb = await modal.Sandbox.create.aio(
                            # "bash",
                            # "-c",
                            # comfyui_cmd(cpu=True if body.gpu == "CPU" else False),
                            image=dockerfile_image,
                            # timeout=(body.timeout or 15) * 60,
                            timeout=6 * 60 * 60,
                            gpu=body.gpu.value
                            if body.gpu is not None and body.gpu.value != "CPU"
                            else None,
                            app=app,
                            workdir="/comfyui",
                            encrypted_ports=[8188],
                            volumes=volumes,
                        )

                        # logger.info("creating gpu event")

                        # logger.info(sb.tunnels())
                        tunnels = await sb.tunnels.aio()
                        tunnel = tunnels[8188]  # Access the tunnel after awaiting

                        async with get_db_context() as db:
                            await db.execute(
                                update(GPUEvent)
                                .where(GPUEvent.id == gpu_event_id)
                                .values(
                                    tunnel_url=tunnel.url,
                                    modal_function_id=sb.object_id,
                                    start_time=datetime.now(),
                                    machine_version_id=machine_version.id if machine_version else None,
                                )
                            )
                            await db.commit()

                        if status_queue is not None:
                            status_queue.put_nowait(tunnel.url)

                        p = await sb.exec.aio(
                            "bash",
                            "-c",
                            comfyui_cmd(
                                cpu=True if body.gpu == "CPU" else False,
                                install_latest_comfydeploy=True,
                            ),
                        )
                        logger.info(tunnel.url)

                        # async with await get_clickhouse_client() as client:
                        async def log_stream(stream, stream_type: str):
                            try:
                                async for line in stream:
                                    try:
                                        # Add debug logging to see what we're receiving
                                        if isinstance(line, bytes):
                                            logger.debug(f"Received bytes: {repr(line)}")
                                            
                                            # Handle decoding in a separate try block
                                            try:
                                                line = line.decode("utf-8", errors="replace")
                                            except UnicodeDecodeError as decode_err:
                                                logger.error(f"Decode error: {decode_err}")
                                                continue  # Skip this line and continue with the next one

                                            # Skip progress bar lines
                                            if any(char in line for char in [
                                                "█", "▮", "▯", "▏", "▎", "▍", "▌", "▋", "▊", "▉", "\r"
                                            ]):
                                                continue

                                        print(line, end="")
                                        data = [(
                                            uuid4(),
                                            session_id,
                                            None,
                                            body.machine_id,
                                            datetime.now(),
                                            stream_type,
                                            line,
                                        )]
                                        asyncio.create_task(
                                            insert_to_clickhouse("log_entries", data)
                                        )
                                    except Exception as e:
                                        logger.error(f"Inner error processing log line: {str(e)}")
                                        continue  # Ensure we continue processing next lines
                            except Exception as e:
                                logger.error(f"Outer error in log stream: {str(e)}")
                                # Re-raise if this is a critical error that should stop the stream
                                # raise

                        # Create tasks for both stdout and stderr
                        stdout_task = asyncio.create_task(log_stream(p.stdout, "info"))
                        stderr_task = asyncio.create_task(log_stream(p.stderr, "info"))
                        
                        # Wait for both streams to complete
                        await asyncio.gather(stdout_task, stderr_task)
                        
                    await sb.wait.aio()
        except Exception as e:
            pass
        finally:
            async with get_db_context() as db:
                gpu_event = await db.execute(
                    select(GPUEvent).where(GPUEvent.id == gpu_event_id)
                )
                gpu_event = gpu_event.scalar_one_or_none()
                
                if (gpu_event.start_time is None):
                    gpu_event.start_time = datetime.now()
                
                gpu_event.end_time = datetime.now()
                await db.commit()
                await db.refresh(gpu_event)
    except Exception as e:
        logger.error(f"Error creating dynamic session: {str(e)}")
        async with get_db_context() as db:
            gpu_event = await db.execute(
                select(GPUEvent).where(GPUEvent.id == gpu_event_id)
            )
            gpu_event = gpu_event.scalar_one_or_none()
            
            if (gpu_event.start_time is None):
                gpu_event.start_time = datetime.now()
            
            gpu_event.end_time = datetime.now()
            await db.commit()
            await db.refresh(gpu_event)
        if status_queue is not None:
            status_queue.put_nowait({"error": str(e)})
        raise

@beta_router.post(
    "/session/dynamic",
    openapi_extra={
        "x-speakeasy-name-override": "createDynamic",
    },
)
async def create_dynamic_session(
    request: Request,
    body: CreateDynamicSessionBody,
    background_tasks: BackgroundTasks,
    db: AsyncSession = Depends(get_db),
) -> CreateSessionResponse:
    plan = request.state.current_user.get("plan")
    
    if plan == "free":
        max_concurrent_sessions = 1
        max_timeout_minutes = 30
        
        # Check timeout limit
        if body.timeout and body.timeout > max_timeout_minutes:
            raise HTTPException(status_code=400, detail=f"Free plan users are limited to {max_timeout_minutes} minutes timeout")
            
        # find all gpu event on this account
        gpu_events = (await db.execute(
            select(GPUEvent)
            .apply_org_check(request)
            .where(GPUEvent.session_id.isnot(None))
            .where(GPUEvent.end_time.is_(None))
        )).scalars().all()
        
        if len(gpu_events) >= max_concurrent_sessions:
            raise HTTPException(status_code=400, detail="Free plan does not support concurrent sessions")
        
    session_id = uuid4()
    q = asyncio.Queue() if body.wait_for_server else None
    
    org_id = request.state.current_user.get("org_id")
    user_id = request.state.current_user.get("user_id")
    
    gpu_event_id = str(uuid4())
    async with get_db_context() as db:
        # Insert GPU event
        new_gpu_event = GPUEvent(
            id=gpu_event_id,
            user_id=user_id,
            org_id=org_id,
            session_id=str(session_id),
            machine_id=body.machine_id,
            gpu=body.gpu.value if body.gpu is not None else "CPU",
            session_timeout=body.timeout or 15,
            gpu_provider="modal",
            # start_time=datetime.now(),
            # modal_function_id=sb.object_id,
        )
        db.add(new_gpu_event)
        await db.commit()
        await db.refresh(new_gpu_event)

    task = asyncio.create_task(
        create_dynamic_sesssion_background_task(request, gpu_event_id, session_id, body, q)
    )

    # Calculate the timeout end time in UTC
    timeout_duration = body.timeout or 15
    timeout_end_time = datetime.utcnow() + timedelta(minutes=timeout_duration)

    # Store the timeout end time in Redis
    await redis.set(
        "session:" + str(session_id) + ":timeout_end", timeout_end_time.isoformat()
    )

    background_tasks.add_task(
        ensure_session_creation_complete,
        task,
    )

    check_and_close_sessions_task = asyncio.create_task(check_and_close_sessions(request, str(session_id)))
    
    background_tasks.add_task(
        ensure_session_creation_complete,
        check_and_close_sessions_task,
    )

    if body.wait_for_server:
        try:
            print("Waiting for tunnel_url")
            tunnel_url = await asyncio.wait_for(q.get(), timeout=300.0)
            if isinstance(tunnel_url, dict) and tunnel_url.get("error") is not None:
                raise HTTPException(status_code=400, detail=tunnel_url.get("error"))
        except asyncio.TimeoutError:
            print("Timed out waiting for tunnel_url")
            tunnel_url = None

        print("Tunnel URL received")
        return {
            "session_id": session_id,
            "url": tunnel_url,
        }
    else:
        return {
            "session_id": session_id,
        }


class SnapshotSessionBody(BaseModel):
    machine_name: Optional[str] = None


# You can only snapshot a new machine
@router.post("/session/{session_id}/snapshot")
async def snapshot_session(
    request: Request,
    session_id: str,
    body: Optional[SnapshotSessionBody] = None,
    db: AsyncSession = Depends(get_db),
    background_tasks: BackgroundTasks = BackgroundTasks(),
):
    current_user = request.state.current_user
    user_id = current_user["user_id"]
    org_id = current_user["org_id"] if "org_id" in current_user else None

    gpuEvent = cast(
        Optional[GPUEvent],
        (
            await db.execute(
                (
                    select(GPUEvent)
                    .where(GPUEvent.session_id == session_id)
                    .where(GPUEvent.end_time.is_(None))
                    .apply_org_check(request)
                )
            )
        ).scalar_one_or_none(),
    )

    if gpuEvent is None:
        raise HTTPException(status_code=404, detail="GPUEvent not found")

    modal_function_id = gpuEvent.modal_function_id

    if modal_function_id is None:
        raise HTTPException(status_code=400, detail="Modal function id not found")

    if not modal_function_id.startswith("sb-"):
        raise HTTPException(
            status_code=400, detail="Modal function id is not a sandbox"
        )

    machine = None

    if (
        gpuEvent.machine_id is None
        and body is not None
        and body.machine_name is not None
    ):
        machine = Machine(
            id=uuid4(),
            type=MachineType.COMFY_DEPLOY_SERVERLESS,
            user_id=user_id,
            org_id=org_id,
            status="ready",
            endpoint="not-ready",
            created_at=func.now(),
            updated_at=func.now(),
            name=body.machine_name,
            gpu=gpuEvent.gpu,
            machine_builder_version="4",
            is_workspace=True,
        )
        db.add(machine)
        await db.flush()

        gpuEvent.machine_id = machine.id

    if gpuEvent.machine_id is None:
        raise HTTPException(status_code=400, detail="Machine id not found")

    # Get the sandbox and create snapshot
    sb = await modal.Sandbox.from_id.aio(modal_function_id)
    image = sb.snapshot_filesystem()
    image_id = image.object_id

    print("image_id", image_id, image)

    # Get current user info
    current_user = request.state.current_user
    user_id = current_user["user_id"]

    if machine is None:
        machine = await db.execute(
            select(Machine)
            .where(Machine.id == gpuEvent.machine_id)
            .apply_org_check(request)
        )
        machine = machine.scalar_one()

    # Get next version number
    current_version = await db.execute(
        select(func.max(MachineVersion.version)).where(
            MachineVersion.machine_id == machine.id
        )
    )
    next_version = (current_version.scalar() or 0) + 1

    # Create new version with image_id
    machine_version = MachineVersion(
        id=uuid4(),
        machine_id=machine.id,
        version=next_version,
        user_id=user_id,
        created_at=func.now(),
        updated_at=func.now(),
        modal_image_id=image_id,
        **{col: getattr(machine, col) for col in get_machine_columns().keys()},
    )
    db.add(machine_version)

    # Update machine with new version id
    machine.machine_version_id = machine_version.id
    machine.updated_at = func.now()
    
    gpuEvent.machine_version_id = machine_version.id

    await db.commit()
    await db.refresh(machine)
    await db.refresh(gpuEvent)
    await db.refresh(machine_version)

    await redeploy_machine(request, db, machine, machine_version, background_tasks)

    return JSONResponse(
        content={
            "message": "Session snapshot created successfully",
            "version_id": str(machine_version.id),
            "version": next_version,
            "image_id": image_id,
        }
    )


class DeleteSessionResponse(BaseModel):
    success: bool


# Delete a session by id
@router.delete(
    "/session/{session_id}",
    openapi_extra={
        "x-speakeasy-name-override": "cancel",
    },
)
async def delete_session(
    request: Request, session_id: str, wait_for_shutdown: bool = False, db: AsyncSession = Depends(get_db)
) -> DeleteSessionResponse:
    gpuEvent = cast(
        Optional[GPUEvent],
        (
            await db.execute(
                (
                    select(GPUEvent)
                    .where(GPUEvent.session_id == session_id)
                    .where(GPUEvent.end_time.is_(None))
                    .apply_org_check(request)
                )
            )
        ).scalar_one_or_none(),
    )

    if gpuEvent is None:
        raise HTTPException(status_code=404, detail="GPUEvent not found")

    modal_function_id = gpuEvent.modal_function_id
    if modal_function_id is None:
        raise HTTPException(status_code=400, detail="Modal function id not found")

    if modal_function_id.startswith("sb-"):
        await modal.Sandbox.from_id(modal_function_id).terminate.aio()
    else:
        await modal.functions.FunctionCall.from_id(modal_function_id).cancel.aio()

    await redis.delete("session:" + session_id + ":timeout_end")
    
    if wait_for_shutdown:
        max_wait_time = 30  # Maximum wait time in seconds
        start_time = datetime.now()
        
        while True:
            # Check if we've exceeded max wait time
            if (datetime.now() - start_time).total_seconds() > max_wait_time:
                break
                
            # Refresh GPU event to get latest status
            await db.refresh(gpuEvent)
            
            if gpuEvent.end_time is not None:
                break
                
            await asyncio.sleep(1)

    return {"success": True}


async def check_and_close_sessions(request: Request, session_id: str):
    try:
        while True:
            # Construct the specific Redis key for the session
            key = f"session:{session_id}:timeout_end"
            logger.info(f"Checking session {session_id}")

            # Retrieve the timeout end time from Redis
            timeout_end_str = await redis.get(key)
            if timeout_end_str is None:
                logger.info(f"No timeout end found for session {session_id}")
                break

            try:
                timeout_end = datetime.fromisoformat(timeout_end_str)
            except ValueError:
                logger.error(f"Invalid date format for session {session_id}")
                break

            if datetime.utcnow() > timeout_end:
                # Close the session
                async with get_db_context() as db:
                    await delete_session(request, session_id, db=db)
                # Optionally, delete the key from Redis
                logger.info(f"Session {session_id} closed due to timeout")
                break
            else:
                await asyncio.sleep(1)

    except Exception as e:
        logger.error(f"Error checking session {session_id}: {str(e)}")<|MERGE_RESOLUTION|>--- conflicted
+++ resolved
@@ -649,19 +649,11 @@
                         )
                     )
                     machine_version = machine_version.scalars().first()
-<<<<<<< HEAD
 
                     if machine_version and machine_version.modal_image_id:
                         # Use existing modal image ID from version
                         modal_image_id = machine_version.modal_image_id
 
-=======
-
-                    if machine_version and machine_version.modal_image_id:
-                        # Use existing modal image ID from version
-                        modal_image_id = machine_version.modal_image_id
-
->>>>>>> ea48d4b1
                 if not modal_image_id:
                     logger.info("No dependencies, using machine current settings")
                     body.dependencies = DepsBody(
