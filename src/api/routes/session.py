import asyncio
from datetime import datetime
import os
from pprint import pprint
from api.modal.builder import insert_to_clickhouse
from api.routes.types import GPUEventModel, MachineGPU
from api.utils.docker import (
    CustomNode,
    DepsBody,
    DockerStep,
    DockerSteps,
    comfyui_cmd,
    generate_all_docker_commands,
)
from fastapi import APIRouter, Depends, HTTPException, Request
from fastapi.responses import JSONResponse, Response
import modal
from sqlalchemy.ext.asyncio import AsyncSession
from .utils import select
from pydantic import BaseModel, Field

# from sqlalchemy import select
from api.models import (
    GPUEvent,
    Machine,
    MachineVersion,
    get_machine_columns,
)
from api.database import get_clickhouse_client, get_db, get_db_context
from typing import Any, Dict, List, Optional, cast, Union
from uuid import UUID, uuid4
import logging
from typing import Optional
from sqlalchemy import update, func
from fastapi import BackgroundTasks

logger = logging.getLogger(__name__)

router = APIRouter(tags=["Session"])
beta_router = APIRouter(tags=["Beta"])

status_endpoint = os.environ.get("CURRENT_API_URL") + "/api/update-run"


<<<<<<< HEAD
async def get_comfy_runner(
    machine_id: str, session_id: str | UUID, timeout: int, gpu: str
):
=======
async def get_comfy_runner(machine_id: str, session_id: str | UUID, timeout: int, gpu: str):
>>>>>>> dce76ccf
    logger.info(machine_id)
    ComfyDeployRunner = await modal.Cls.lookup.aio(str(machine_id), "ComfyDeployRunner")
    runner = ComfyDeployRunner.with_options(
        concurrency_limit=1,
        allow_concurrent_inputs=1000,
        # 2 seconds minimum idle timeout
        container_idle_timeout=2,
        timeout=timeout * 60,
        gpu=gpu if gpu != "CPU" else None,
    )(session_id=str(session_id), gpu=gpu)

    return runner


class Session(BaseModel):
    session_id: str
    gpu_event_id: str
    url: Optional[str]
    gpu: str
    created_at: datetime
    timeout: Optional[int]
    machine_id: Optional[str]


# Return the session tunnel url
@router.get(
    "/session/{session_id}",
    openapi_extra={
        "x-speakeasy-name-override": "get",
    },
)
async def get_session(
    request: Request, session_id: str, db: AsyncSession = Depends(get_db)
) -> Session:
    gpuEvent = cast(
        Optional[GPUEvent],
        (
            await db.execute(
                (
                    select(GPUEvent)
                    .where(GPUEvent.session_id == session_id)
                    .where(GPUEvent.end_time.is_(None))
                    .apply_org_check(request)
                )
            )
        ).scalar_one_or_none(),
    )

    if gpuEvent is None:
        raise HTTPException(status_code=404, detail="GPUEvent not found")

    # runner = get_comfy_runner(gpuEvent.machine_id, gpuEvent.session_id)

    # async with modal.Queue.ephemeral() as q:
    #     await runner.create_tunnel.spawn.aio(q, status_endpoint)
    #     url = await q.get.aio()

    return {
        "session_id": session_id,
        "url": gpuEvent.tunnel_url,
        "gpu_event_id": str(gpuEvent.id),
        "gpu": gpuEvent.gpu,
        "created_at": gpuEvent.created_at,
        "timeout": gpuEvent.session_timeout,
        "machine_id": str(gpuEvent.machine_id),
    }
    # with logfire.span("spawn-run"):
    #     result = ComfyDeployRunner().run.spawn(params)
    #     new_run.modal_function_call_id = result.object_id


class GetSessionsBody(BaseModel):
    machine_id: str


# Return the sessions for a machine
@router.get(
    "/sessions",
    openapi_extra={
        "x-speakeasy-name-override": "list",
    },
)
async def get_machine_sessions(
    request: Request,
    machine_id: Optional[str] = None,
    db: AsyncSession = Depends(get_db),
) -> List[GPUEventModel]:
    query = (
        select(GPUEvent)
        .where(GPUEvent.end_time.is_(None))
        .where(GPUEvent.session_id.isnot(None))
        .order_by(GPUEvent.start_time.desc())
        .apply_org_check(request)
    )

    if machine_id:
        query = query.where(GPUEvent.machine_id == machine_id)

    result = await db.execute(query)
    return result.scalars().all()


async def increase_timeout_task(
    machine_id: str, session_id: UUID, timeout: int, gpu: str
):
    runner = await get_comfy_runner(machine_id, session_id, 60 * 24, gpu)
    await runner.increase_timeout.spawn.aio(timeout)


async def create_session_background_task(
    machine_id: str,
    session_id: UUID,
    request: Request,
    timeout: int,
    gpu: str,
    status_queue: Optional[asyncio.Queue] = None,
):
    runner = await get_comfy_runner(machine_id, session_id, 60 * 24, gpu)

    try:
        runner.increase_timeout
        has_increase_timeout = True
    except (AttributeError, modal.exception.Error):
        has_increase_timeout = False

    if not has_increase_timeout:
        runner = await get_comfy_runner(machine_id, session_id, timeout, gpu)

    print("async_creation", status_queue)
    async with modal.Queue.ephemeral() as q:
        if has_increase_timeout:
            result = await runner.create_tunnel.spawn.aio(q, status_endpoint, timeout)
        else:
            result = await runner.create_tunnel.spawn.aio(q, status_endpoint)

        modal_function_id = result.object_id
        print("modal_function_id", modal_function_id)

        # gpuEvent = None
        # while gpuEvent is None:
        # async with get_db_context() as db:
        #     gpuEvent = cast(
        #         Optional[GPUEvent],
        #         (
        #             await db.execute(
        #                 (
        #                     select(GPUEvent)
        #                     .where(GPUEvent.session_id == str(session_id))
        #                     .where(GPUEvent.end_time.is_(None))
        #                     .apply_org_check(request)
        #                 )
        #             )
        #         ).scalar_one_or_none(),
        #     )

        # if gpuEvent is None:
        #     await asyncio.sleep(1)

        print("async_creation", status_queue)
        if status_queue is not None:
            await status_queue.put(modal_function_id)
        print("async_creation", modal_function_id)

        async with get_db_context() as db:
            result = await db.execute(
                update(GPUEvent)
                .where(GPUEvent.session_id == str(session_id))
                .values(modal_function_id=modal_function_id, session_timeout=timeout)
                .returning(GPUEvent)
            )
            await db.commit()
            gpuEvent = result.scalar_one()
            await db.refresh(gpuEvent)

        while True:
            msg = await q.get.aio()
            if msg.startswith("url:"):
                url = msg[4:]
                break
            else:
                logger.info(msg)

        async with get_db_context() as db:
            result = await db.execute(
                update(GPUEvent)
                .where(GPUEvent.session_id == str(session_id))
                .values(tunnel_url=url)
                .returning(GPUEvent)
            )
            await db.commit()
            gpuEvent = result.scalar_one()
            print("gpuEvent", gpuEvent)
            await db.refresh(gpuEvent)
            return gpuEvent


class CreateSessionBody(BaseModel):
    machine_id: str
    gpu: Optional[MachineGPU] = Field(None, description="The GPU to use")
    timeout: Optional[int] = Field(None, description="The timeout in minutes")
    wait_for_server: bool = Field(
        False, description="Whether to create the session asynchronously"
    )


class CreateDynamicSessionBody(BaseModel):
    gpu: MachineGPU = Field("A10G", description="The GPU to use")
    machine_id: Optional[str] = Field(None, description="The machine id to use")
    timeout: Optional[int] = Field(None, description="The timeout in minutes")
    dependencies: Optional[Union[List[str], DepsBody]] = Field(
        [],
        description="The dependencies to use, either as a DepsBody or a list of shorthand strings",
        examples=[
            [
                "Stability-AI/ComfyUI-SAI_API@1793086",
                "cubiq/ComfyUI_IPAdapter_plus@b188a6c",
            ]
        ],
    )
    wait_for_server: bool = Field(
        False, description="Whether to create the session asynchronously"
    )


async def ensure_session_creation_complete(task: asyncio.Task):
    try:
        await task
    except Exception as e:
        # Handle any exceptions that occurred during session creation
        logger.error(f"Session creation failed: {str(e)}")
        # You might want to update the session status in the database here


class IncreaseTimeoutBody(BaseModel):
    machine_id: str
    session_id: UUID
    timeout: int
    gpu: str


@router.post("/session/increase-timeout")
async def increase_timeout(
    request: Request, body: IncreaseTimeoutBody, db: AsyncSession = Depends(get_db)
):
    gpu_event = (
        await db.execute(
            select(GPUEvent)
            .where(GPUEvent.session_id == str(body.session_id))
            .where(GPUEvent.end_time.is_(None))
            .apply_org_check(request)
        )
    ).scalar_one_or_none()

    if gpu_event is None:
        raise HTTPException(status_code=404, detail="GPU event not found")

    await increase_timeout_task(
        body.machine_id, body.session_id, body.timeout, body.gpu
    )

    # in the database we save the timeout in minutes
    gpu_event.session_timeout = gpu_event.session_timeout + body.timeout
    await db.commit()

    return JSONResponse(
        status_code=200, content={"message": "Timeout increased successfully"}
    )


class CreateSessionResponse(BaseModel):
    session_id: UUID
    url: Optional[str] = None


# Create a new session for a machine, return the session id and url
@router.post(
    "/session",
    openapi_extra={
        "x-speakeasy-name-override": "create",
    },
)
async def create_session(
    request: Request,
    body: CreateSessionBody,
    background_tasks: BackgroundTasks,
    db: AsyncSession = Depends(get_db),
) -> CreateSessionResponse:
    org_id = request.state.current_user.get("org_id")
    user_id = request.state.current_user.get("user_id")
    # check if the user has reached the spend limit
    # exceed_spend_limit = await is_exceed_spend_limit(request, db)
    # if exceed_spend_limit:
    #     raise HTTPException(status_code=400, detail="Spend limit reached")

    machine_id = body.machine_id
    machine = cast(
        Optional[Machine],
        (
            await db.execute(
                (
                    select(Machine)
                    .where(Machine.id == machine_id)
                    .apply_org_check(request)
                )
            )
        ).scalar_one_or_none(),
    )

    if machine is None:
        raise HTTPException(status_code=404, detail="Machine not found")

    if machine.type != "comfy-deploy-serverless":
        raise HTTPException(
            status_code=400,
            detail="Machine is not a Comfy Deploy Serverless machine",
        )

    if int(machine.machine_builder_version) < 4:
        raise HTTPException(
            status_code=400,
            detail="Machine builder version is not larger than 4",
        )

    session_id = uuid4()

    gpu_event = GPUEvent(
        id=uuid4(),
        user_id=user_id,
        org_id=org_id,
        machine_id=machine_id,
        gpu=body.gpu.value if body.gpu is not None else machine.gpu,
        gpu_provider="modal",
        session_id=str(session_id),
        session_timeout=body.timeout or 15,
    )

    db.add(gpu_event)
    await db.commit()

    # Add the background task
    try:
        if not body.wait_for_server:
            print("async_creation")
            q = asyncio.Queue()

            task = asyncio.create_task(
                create_session_background_task(
                    machine_id,
                    session_id,
                    request,
                    body.timeout or 15,
                    body.gpu.value if body.gpu is not None else machine.gpu,
                    q,
                )
            )

            background_tasks.add_task(
                ensure_session_creation_complete,
                task,
            )

            try:
                modal_function_id = await asyncio.wait_for(q.get(), timeout=10.0)
                print("async_creation", "modal_function_id", modal_function_id)
            except asyncio.TimeoutError:
                print("Timed out waiting for modal_function_id")
                modal_function_id = None
        else:
            gpuEvent = await create_session_background_task(
                machine_id,
                session_id,
                request,
                body.timeout or 15,
                str(body.gpu.value if body.gpu is not None else machine.gpu),
            )

            return {
                "session_id": session_id,
                "url": gpuEvent.tunnel_url,
            }
    except Exception as e:
        logger.error(f"Session creation failed: {str(e)}")
        raise HTTPException(status_code=500, detail="Session creation failed")

    return {
        "session_id": session_id,
    }


@beta_router.post(
    "/deps",
    openapi_extra={
        "x-speakeasy-name-override": "generateDockerSteps",
    },
)
async def convert_to_docker_steps(
    body: DepsBody,
):
    converted = generate_all_docker_commands(body)

    return JSONResponse(status_code=200, content=converted)


def extract_hash(dependency_string):
    parts = dependency_string.split("@")
    if len(parts) > 1:
        return parts[-1]
    return ""


def extract_url(dependency_string):
    parts = dependency_string.split("@")
    if len(parts) > 1:
        return "https://github.com/" + parts[0]
    return ""


async def create_dynamic_sesssion_background_task(
    request: Request,
    session_id: UUID,
    body: CreateDynamicSessionBody,
    status_queue: Optional[asyncio.Queue] = None,
):
    app = modal.App(str(session_id))
    # app = modal.App.lookup("dynamic-comfyui", create_if_missing=True)

    org_id = request.state.current_user.get("org_id")
    user_id = request.state.current_user.get("user_id")

<<<<<<< HEAD
    # Get machine and its version info
    modal_image_id = None
    if body.machine_id is not None:
        async with get_db_context() as db:
            machine = await db.execute(
                select(Machine)
                .where(Machine.id == body.machine_id)
                .apply_org_check(request)
            )
            machine = machine.scalars().first()

            if not machine:
                raise HTTPException(status_code=404, detail="Machine not found")

            # Get machine version if it exists
            if machine.machine_version_id:
                machine_version = await db.execute(
                    select(MachineVersion).where(
                        MachineVersion.id == machine.machine_version_id
                    )
                )
                machine_version = machine_version.scalars().first()

                if machine_version and machine_version.modal_image_id:
                    # Use existing modal image ID from version
                    modal_image_id = machine_version.modal_image_id

            if not modal_image_id:
                logger.info("No dependencies, using machine current settings")
                body.dependencies = DepsBody(
                    comfyui_version=machine.comfyui_version,
                    docker_command_steps=machine.docker_command_steps,
                )

    logger.info("Dependencies configuration " + str(body.dependencies))

    gpu_event_id = str(uuid4())

    logger.info("creating dynamic session")

    if not modal_image_id and body.dependencies is not None:
        if isinstance(body.dependencies, list):
            # Handle shorthand dependencies
            deps_body = DepsBody(
                docker_command_steps=DockerSteps(
                    steps=[
                        DockerStep(
                            type="custom-node",
                            data=CustomNode(
                                install_type="git-clone",
                                url=extract_url(dep),
                                hash=extract_hash(dep),
                                name=dep.split("/")[-1],
                            ),
                        )
                        for dep in body.dependencies
                    ]
                )
            )
            converted = generate_all_docker_commands(deps_body)
        else:
            converted = generate_all_docker_commands(body.dependencies)

        # pprint(converted)

        dockerfile_image = modal.Image.debian_slim(python_version="3.11")

        docker_commands = converted.docker_commands
        if docker_commands is not None:
            for commands in docker_commands:
                dockerfile_image = dockerfile_image.dockerfile_commands(
                    commands,
                )

        dockerfile_image = dockerfile_image.copy_local_file(
            "src/api/modal/v4/data/extra_model_paths.yaml", "/comfyui"
        )

        dockerfile_image = dockerfile_image.run_commands(
            [
                "rm -rf /private_models",
                "rm -rf /comfyui/models",
                "ln -s /private_models /comfyui/models",
                "rm -rf /public_models",
            ]
        )
    else:
        logger.info(f"Using existing modal image {modal_image_id}")
        dockerfile_image = modal.Image.from_id(modal_image_id)

    if not modal_image_id and body.dependencies is None:
        raise HTTPException(
            status_code=400, detail="No dependencies or modal image id provided"
        )

=======
    gpu_event_id = str(uuid4())
    
    logger.info("creating dynamic session")
    
    if isinstance(body.dependencies, list):
        # Handle shorthand dependencies
        deps_body = DepsBody(
            docker_command_steps=DockerSteps(
                steps=[
                    DockerStep(
                        type="custom-node",
                        data=CustomNode(
                            install_type="git-clone",
                            url=extract_url(dep),
                            hash=extract_hash(dep),
                            name=dep.split("/")[-1],
                        ),
                    )
                    for dep in body.dependencies
                ]
            )
        )
        converted = generate_all_docker_commands(deps_body)
    else:
        converted = generate_all_docker_commands(body.dependencies)

    # pprint(converted)
    
    dockerfile_image = modal.Image.debian_slim(python_version="3.11")

    docker_commands = converted.docker_commands
    if docker_commands is not None:
        for commands in docker_commands:
            dockerfile_image = dockerfile_image.dockerfile_commands(
                commands,
            )
            
    # dockerfile_image = dockerfile_image.dockerfile_commands(
    #     [
    #         "COPY ../modal/v4/data/extra_model_paths.yaml /comfyui/extra_model_paths.yaml",
    #     ]
    # )
    
    # current_directory = os.path.dirname(os.path.realpath(__file__))
    
    dockerfile_image = dockerfile_image.copy_local_file(
        "src/api/modal/v4/data/extra_model_paths.yaml", "/comfyui"
    )
    
    dockerfile_image = dockerfile_image.run_commands(
        [
            "rm -rf /private_models",
            "rm -rf /comfyui/models",
            "ln -s /private_models /comfyui/models",
            "rm -rf /public_models",
        ]
    )
    
>>>>>>> dce76ccf
    try:
        async with app.run.aio():
            sb = await modal.Sandbox.create.aio(
                # "bash",
                # "-c",
                # comfyui_cmd(cpu=True if body.gpu == "CPU" else False),
                image=dockerfile_image,
                timeout=(body.timeout or 15) * 60,
                gpu=body.gpu.value
                if body.gpu is not None and body.gpu.value != "CPU"
                else None,
                app=app,
                workdir="/comfyui",
                encrypted_ports=[8188],
                volumes={
<<<<<<< HEAD
                    "/public_models": modal.Volume.from_name(
                        os.environ.get("SHARED_MODEL_VOLUME_NAME")
                    ),
                    "/private_models": modal.Volume.from_name(
                        "models_" + org_id if org_id is not None else user_id
                    ),
                },
            )

=======
                    "/public_models": modal.Volume.from_name(os.environ.get("SHARED_MODEL_VOLUME_NAME")),
                    "/private_models": modal.Volume.from_name("models_" + org_id if org_id is not None else user_id),
                }
            )
            
>>>>>>> dce76ccf
            async with get_db_context() as db:
                # Insert GPU event
                new_gpu_event = GPUEvent(
                    id=gpu_event_id,
                    user_id=user_id,
                    org_id=org_id,
                    session_id=str(session_id),
                    machine_id=body.machine_id,
                    gpu=body.gpu.value if body.gpu is not None else "CPU",
                    session_timeout=body.timeout or 15,
                    gpu_provider="modal",
                    start_time=datetime.now(),
<<<<<<< HEAD
                    modal_function_id=sb.object_id,
=======
                    modal_function_id=sb.object_id
>>>>>>> dce76ccf
                )
                db.add(new_gpu_event)
                await db.commit()
                await db.refresh(new_gpu_event)
<<<<<<< HEAD

=======
            
>>>>>>> dce76ccf
            logger.info(sb.tunnels())
            tunnel = sb.tunnels()[8188]
            
            async with get_db_context() as db:
                await db.execute(
                    update(GPUEvent).where(GPUEvent.id == gpu_event_id).values(tunnel_url=tunnel.url)
                )
                await db.commit()

            async with get_db_context() as db:
                await db.execute(
                    update(GPUEvent)
                    .where(GPUEvent.id == gpu_event_id)
                    .values(tunnel_url=tunnel.url)
                )
                await db.commit()

            await status_queue.put(tunnel.url)
            
            p = await sb.exec.aio(
                "bash", "-c", comfyui_cmd(cpu=True if body.gpu == "CPU" else False)
            )
            logger.info(tunnel.url)

            # async with await get_clickhouse_client() as client:
            async def log_stream(stream, stream_type: str):
                async for line in stream:
                    print(line, end="")
                    data = [
                        (
                            uuid4(),
                            session_id,
                            None,
                            body.machine_id,
                            datetime.now(),
                            stream_type,
                            line,
                        )
                    ]
                    asyncio.create_task(
                        insert_to_clickhouse("log_entries", data)
                    )

            # Create tasks for both stdout and stderr
            stdout_task = asyncio.create_task(log_stream(p.stdout, "info"))
            stderr_task = asyncio.create_task(log_stream(p.stderr, "info"))
            
            # Wait for both streams to complete
            await asyncio.gather(stdout_task, stderr_task)
            await sb.wait.aio()
    except Exception as e:
        pass
    finally:
        async with get_db_context() as db:
            gpu_event = await db.execute(
                select(GPUEvent).where(GPUEvent.id == gpu_event_id)
            )
            gpu_event = gpu_event.scalar_one_or_none()
            gpu_event.end_time = datetime.now()
            await db.commit()
            await db.refresh(gpu_event)


@beta_router.post(
    "/session/dynamic",
    openapi_extra={
        "x-speakeasy-name-override": "createDynamic",
    },
)
async def create_dynamic_session(
    request: Request,
    body: CreateDynamicSessionBody,
    background_tasks: BackgroundTasks,
    # db: AsyncSession = Depends(get_db),
) -> CreateSessionResponse:
    session_id = uuid4()
    q = asyncio.Queue()

    task = asyncio.create_task(
        create_dynamic_sesssion_background_task(request, session_id, body, q)
    )

    background_tasks.add_task(
        ensure_session_creation_complete,
        task,
    )

    try:
        tunnel_url = await asyncio.wait_for(q.get(), timeout=300.0)
    except asyncio.TimeoutError:
        print("Timed out waiting for tunnel_url")
        tunnel_url = None

    return {
        "session_id": session_id,
        "url": tunnel_url,
    }


# You can only snapshot a new machine
@router.post("/session/{session_id}/snapshot")
async def snapshot_session(
    request: Request, session_id: str, db: AsyncSession = Depends(get_db)
):
    gpuEvent = cast(
        Optional[GPUEvent],
        (
            await db.execute(
                (
                    select(GPUEvent)
                    .where(GPUEvent.session_id == session_id)
                    .where(GPUEvent.end_time.is_(None))
                    .apply_org_check(request)
                )
            )
        ).scalar_one_or_none(),
    )

    if gpuEvent is None:
        raise HTTPException(status_code=404, detail="GPUEvent not found")

    modal_function_id = gpuEvent.modal_function_id

    if gpuEvent.machine_id is None:
        raise HTTPException(status_code=400, detail="Machine id not found")

    if modal_function_id is None:
        raise HTTPException(status_code=400, detail="Modal function id not found")

    if not modal_function_id.startswith("sb-"):
        raise HTTPException(
            status_code=400, detail="Modal function id is not a sandbox"
        )

    # Get the sandbox and create snapshot
    sb = await modal.Sandbox.from_id.aio(modal_function_id)
    image = sb.snapshot_filesystem()
    image_id = image.object_id

    print("image_id", image_id, image)

    # Get current user info
    current_user = request.state.current_user
    user_id = current_user["user_id"]

    machine = await db.execute(
        select(Machine)
        .where(Machine.id == gpuEvent.machine_id)
        .apply_org_check(request)
    )
    machine = machine.scalar_one()

    # Get next version number
    current_version = await db.execute(
        select(func.max(MachineVersion.version)).where(
            MachineVersion.machine_id == machine.id
        )
    )
    next_version = (current_version.scalar() or 0) + 1

    # Create new version with image_id
    machine_version = MachineVersion(
        id=uuid4(),
        machine_id=machine.id,
        version=next_version,
        user_id=user_id,
        created_at=func.now(),
        updated_at=func.now(),
        modal_image_id=image_id,
        **{col: getattr(machine, col) for col in get_machine_columns().keys()},
    )
    db.add(machine_version)

    # Update machine with new version id
    machine.machine_version_id = machine_version.id
    machine.updated_at = func.now()

    await db.commit()

    return JSONResponse(
        content={
            "message": "Session snapshot created successfully",
            "version_id": str(machine_version.id),
            "version": next_version,
            "image_id": image_id,
        }
    )


class DeleteSessionResponse(BaseModel):
    success: bool


# Delete a session by id
@router.delete(
    "/session/{session_id}",
    openapi_extra={
        "x-speakeasy-name-override": "cancel",
    },
)
async def delete_session(
    request: Request, session_id: str, db: AsyncSession = Depends(get_db)
) -> DeleteSessionResponse:
    gpuEvent = cast(
        Optional[GPUEvent],
        (
            await db.execute(
                (
                    select(GPUEvent)
                    .where(GPUEvent.session_id == session_id)
                    .where(GPUEvent.end_time.is_(None))
                    .apply_org_check(request)
                )
            )
        ).scalar_one_or_none(),
    )

    if gpuEvent is None:
        raise HTTPException(status_code=404, detail="GPUEvent not found")

    modal_function_id = gpuEvent.modal_function_id
    if modal_function_id is None:
        raise HTTPException(status_code=400, detail="Modal function id not found")
<<<<<<< HEAD

    if modal_function_id.startswith("sb-"):
=======
    
    if (modal_function_id.startswith("sb-")):
>>>>>>> dce76ccf
        await modal.Sandbox.from_id(modal_function_id).terminate.aio()
    else:
        await modal.functions.FunctionCall.from_id(modal_function_id).cancel.aio()

    return {"success": True}<|MERGE_RESOLUTION|>--- conflicted
+++ resolved
@@ -42,13 +42,9 @@
 status_endpoint = os.environ.get("CURRENT_API_URL") + "/api/update-run"
 
 
-<<<<<<< HEAD
 async def get_comfy_runner(
     machine_id: str, session_id: str | UUID, timeout: int, gpu: str
 ):
-=======
-async def get_comfy_runner(machine_id: str, session_id: str | UUID, timeout: int, gpu: str):
->>>>>>> dce76ccf
     logger.info(machine_id)
     ComfyDeployRunner = await modal.Cls.lookup.aio(str(machine_id), "ComfyDeployRunner")
     runner = ComfyDeployRunner.with_options(
@@ -478,7 +474,6 @@
     org_id = request.state.current_user.get("org_id")
     user_id = request.state.current_user.get("user_id")
 
-<<<<<<< HEAD
     # Get machine and its version info
     modal_image_id = None
     if body.machine_id is not None:
@@ -574,66 +569,10 @@
             status_code=400, detail="No dependencies or modal image id provided"
         )
 
-=======
     gpu_event_id = str(uuid4())
-    
+
     logger.info("creating dynamic session")
-    
-    if isinstance(body.dependencies, list):
-        # Handle shorthand dependencies
-        deps_body = DepsBody(
-            docker_command_steps=DockerSteps(
-                steps=[
-                    DockerStep(
-                        type="custom-node",
-                        data=CustomNode(
-                            install_type="git-clone",
-                            url=extract_url(dep),
-                            hash=extract_hash(dep),
-                            name=dep.split("/")[-1],
-                        ),
-                    )
-                    for dep in body.dependencies
-                ]
-            )
-        )
-        converted = generate_all_docker_commands(deps_body)
-    else:
-        converted = generate_all_docker_commands(body.dependencies)
-
-    # pprint(converted)
-    
-    dockerfile_image = modal.Image.debian_slim(python_version="3.11")
-
-    docker_commands = converted.docker_commands
-    if docker_commands is not None:
-        for commands in docker_commands:
-            dockerfile_image = dockerfile_image.dockerfile_commands(
-                commands,
-            )
-            
-    # dockerfile_image = dockerfile_image.dockerfile_commands(
-    #     [
-    #         "COPY ../modal/v4/data/extra_model_paths.yaml /comfyui/extra_model_paths.yaml",
-    #     ]
-    # )
-    
-    # current_directory = os.path.dirname(os.path.realpath(__file__))
-    
-    dockerfile_image = dockerfile_image.copy_local_file(
-        "src/api/modal/v4/data/extra_model_paths.yaml", "/comfyui"
-    )
-    
-    dockerfile_image = dockerfile_image.run_commands(
-        [
-            "rm -rf /private_models",
-            "rm -rf /comfyui/models",
-            "ln -s /private_models /comfyui/models",
-            "rm -rf /public_models",
-        ]
-    )
-    
->>>>>>> dce76ccf
+
     try:
         async with app.run.aio():
             sb = await modal.Sandbox.create.aio(
@@ -649,7 +588,6 @@
                 workdir="/comfyui",
                 encrypted_ports=[8188],
                 volumes={
-<<<<<<< HEAD
                     "/public_models": modal.Volume.from_name(
                         os.environ.get("SHARED_MODEL_VOLUME_NAME")
                     ),
@@ -659,13 +597,6 @@
                 },
             )
 
-=======
-                    "/public_models": modal.Volume.from_name(os.environ.get("SHARED_MODEL_VOLUME_NAME")),
-                    "/private_models": modal.Volume.from_name("models_" + org_id if org_id is not None else user_id),
-                }
-            )
-            
->>>>>>> dce76ccf
             async with get_db_context() as db:
                 # Insert GPU event
                 new_gpu_event = GPUEvent(
@@ -678,28 +609,14 @@
                     session_timeout=body.timeout or 15,
                     gpu_provider="modal",
                     start_time=datetime.now(),
-<<<<<<< HEAD
                     modal_function_id=sb.object_id,
-=======
-                    modal_function_id=sb.object_id
->>>>>>> dce76ccf
                 )
                 db.add(new_gpu_event)
                 await db.commit()
                 await db.refresh(new_gpu_event)
-<<<<<<< HEAD
-
-=======
-            
->>>>>>> dce76ccf
-            logger.info(sb.tunnels())
-            tunnel = sb.tunnels()[8188]
-            
-            async with get_db_context() as db:
-                await db.execute(
-                    update(GPUEvent).where(GPUEvent.id == gpu_event_id).values(tunnel_url=tunnel.url)
-                )
-                await db.commit()
+
+            # logger.info(sb.tunnels())
+            tunnel = await sb.tunnels.aio()[8188]
 
             async with get_db_context() as db:
                 await db.execute(
@@ -710,7 +627,7 @@
                 await db.commit()
 
             await status_queue.put(tunnel.url)
-            
+
             p = await sb.exec.aio(
                 "bash", "-c", comfyui_cmd(cpu=True if body.gpu == "CPU" else False)
             )
@@ -731,14 +648,12 @@
                             line,
                         )
                     ]
-                    asyncio.create_task(
-                        insert_to_clickhouse("log_entries", data)
-                    )
+                    asyncio.create_task(insert_to_clickhouse("log_entries", data))
 
             # Create tasks for both stdout and stderr
             stdout_task = asyncio.create_task(log_stream(p.stdout, "info"))
             stderr_task = asyncio.create_task(log_stream(p.stderr, "info"))
-            
+
             # Wait for both streams to complete
             await asyncio.gather(stdout_task, stderr_task)
             await sb.wait.aio()
@@ -915,13 +830,8 @@
     modal_function_id = gpuEvent.modal_function_id
     if modal_function_id is None:
         raise HTTPException(status_code=400, detail="Modal function id not found")
-<<<<<<< HEAD
 
     if modal_function_id.startswith("sb-"):
-=======
-    
-    if (modal_function_id.startswith("sb-")):
->>>>>>> dce76ccf
         await modal.Sandbox.from_id(modal_function_id).terminate.aio()
     else:
         await modal.functions.FunctionCall.from_id(modal_function_id).cancel.aio()
