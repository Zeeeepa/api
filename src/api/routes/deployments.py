import logging
import uuid
from api.routes.run import redeploy_comfy_deploy_runner_if_exists
from api.utils.inputs import get_inputs_from_workflow_api
from api.utils.outputs import get_outputs_from_workflow
from api.routes.platform import get_clerk_data_with_slug
from fastapi import APIRouter, Depends, HTTPException, Request
from typing import List, Optional
<<<<<<< HEAD
from .types import DeploymentModel, DeploymentEnvironment, DeploymentShareModel
=======
from .types import DeploymentModel, DeploymentEnvironment
>>>>>>> bde7e174
from sqlalchemy.ext.asyncio import AsyncSession
from .utils import select
from api.models import Deployment, Machine, MachineVersion, User, Workflow
from api.database import get_db
from sqlalchemy.orm import joinedload
from pydantic import BaseModel
from enum import Enum
from api.modal.builder import GPUType, KeepWarmBody, set_machine_always_on

logger = logging.getLogger(__name__)

router = APIRouter(tags=["Deployments"])

class GPUType(str, Enum):
    CPU = "CPU"
    T4 = "T4"
    L4 = "L4"
    A10G = "A10G"
    L40S = "L40S"
    A100 = "A100"
    A100_80GB = "A100-80GB"
    H100 = "H100"

class DeploymentCreate(BaseModel):
    workflow_version_id: str
    workflow_id: str
    machine_id: Optional[str] = None
    machine_version_id: Optional[str] = None
    environment: str
    description: Optional[str] = None
    share_slug: Optional[str] = None

class DeploymentUpdate(BaseModel):
    workflow_version_id: Optional[str] = None
    machine_id: Optional[str] = None
    machine_version_id: Optional[str] = None
    concurrency_limit: Optional[int] = None
    gpu: Optional[GPUType] = None
    run_timeout: Optional[int] = None
    idle_timeout: Optional[int] = None
    keep_warm: Optional[int] = None

async def update_deployment_with_machine(
    deployment: Deployment,
    machine_id: str,
    machine_version: Optional[MachineVersion],
    db: AsyncSession,
    update_data: Optional[DeploymentUpdate] = None,
) -> Deployment:
    """Update deployment with machine and machine version information."""
    # Store original values to check for changes
    original_modal_image_id = deployment.modal_image_id
    original_run_timeout = deployment.run_timeout
    original_idle_timeout = deployment.idle_timeout
    original_concurrency_limit = deployment.concurrency_limit
    original_keep_warm = deployment.keep_warm
    
    deployment.machine_id = machine_id
            
    if machine_version is not None and machine_version.modal_image_id is not None:
        deployment.machine_version_id = machine_version.id
        deployment.modal_image_id = machine_version.modal_image_id
        
        # Only update these fields from machine_version if not provided in update_data
        if update_data is None or update_data.gpu is None:
            deployment.gpu = machine_version.gpu
        if update_data is None or update_data.run_timeout is None:
            deployment.run_timeout = machine_version.run_timeout
        if update_data is None or update_data.idle_timeout is None:
            deployment.idle_timeout = machine_version.idle_timeout
    
    # Update fields from update_data if provided
    if update_data is not None:
        if update_data.concurrency_limit is not None:
            deployment.concurrency_limit = update_data.concurrency_limit
        if update_data.gpu is not None:
            deployment.gpu = update_data.gpu
        if update_data.run_timeout is not None:
            deployment.run_timeout = update_data.run_timeout
        if update_data.idle_timeout is not None:
            deployment.idle_timeout = update_data.idle_timeout
        if update_data.keep_warm is not None:
            deployment.keep_warm = update_data.keep_warm

    # Check if any deployment-critical parameters have changed
    should_redeploy = (
        (machine_version is not None and machine_version.modal_image_id is not None and original_modal_image_id != machine_version.modal_image_id) or
        original_run_timeout != deployment.run_timeout or
        original_idle_timeout != deployment.idle_timeout or
        original_concurrency_limit != deployment.concurrency_limit
    )


    if should_redeploy:
        # We should trigger a redeploy with the final values
        await redeploy_comfy_deploy_runner_if_exists(machine_id, deployment.gpu, deployment)

    # Handle keep_warm changes
    keep_warm_changed = original_keep_warm != deployment.keep_warm
    if keep_warm_changed:
        logger.info(f"Keep warm changed for deployment {deployment.id} to {deployment.keep_warm}")
        try:
            await set_machine_always_on(
                str(deployment.id),
                KeepWarmBody(warm_pool_size=deployment.keep_warm, gpu=GPUType(deployment.gpu)),
            )
        except Exception as e:
            # This is expected to fail if the deployment is not found
            logger.warning(f"Error setting machine always on: {e}", exc_info=True)
                
    return deployment

class DeploymentUpdate(BaseModel):
    workflow_version_id: Optional[str] = None
    machine_id: Optional[str] = None
    machine_version_id: Optional[str] = None
    concurrency_limit: Optional[int] = None
    gpu: Optional[GPUType] = None
    run_timeout: Optional[int] = None
    idle_timeout: Optional[int] = None
    keep_warm: Optional[int] = None

async def update_deployment_with_machine(
    deployment: Deployment,
    machine_id: str,
    machine_version: Optional[MachineVersion],
    db: AsyncSession,
    update_data: Optional[DeploymentUpdate] = None,
) -> Deployment:
    """Update deployment with machine and machine version information."""
    # Store original values to check for changes
    original_modal_image_id = deployment.modal_image_id
    original_run_timeout = deployment.run_timeout
    original_idle_timeout = deployment.idle_timeout
    original_concurrency_limit = deployment.concurrency_limit
    original_keep_warm = deployment.keep_warm
    
    deployment.machine_id = machine_id
            
    if machine_version is not None and machine_version.modal_image_id is not None:
        deployment.machine_version_id = machine_version.id
        deployment.modal_image_id = machine_version.modal_image_id
        
        # Only update these fields from machine_version if not provided in update_data
        if update_data is None or update_data.gpu is None:
            deployment.gpu = machine_version.gpu
        if update_data is None or update_data.run_timeout is None:
            deployment.run_timeout = machine_version.run_timeout
        if update_data is None or update_data.idle_timeout is None:
            deployment.idle_timeout = machine_version.idle_timeout
    
    # Update fields from update_data if provided
    if update_data is not None:
        if update_data.concurrency_limit is not None:
            deployment.concurrency_limit = update_data.concurrency_limit
        if update_data.gpu is not None:
            deployment.gpu = update_data.gpu
        if update_data.run_timeout is not None:
            deployment.run_timeout = update_data.run_timeout
        if update_data.idle_timeout is not None:
            deployment.idle_timeout = update_data.idle_timeout
        if update_data.keep_warm is not None:
            deployment.keep_warm = update_data.keep_warm

    # Check if any deployment-critical parameters have changed
    should_redeploy = (
        (machine_version is not None and machine_version.modal_image_id is not None and original_modal_image_id != machine_version.modal_image_id) or
        original_run_timeout != deployment.run_timeout or
        original_idle_timeout != deployment.idle_timeout or
        original_concurrency_limit != deployment.concurrency_limit
    )


    if should_redeploy:
        # We should trigger a redeploy with the final values
        await redeploy_comfy_deploy_runner_if_exists(machine_id, deployment.gpu, deployment)

    # Handle keep_warm changes
    keep_warm_changed = original_keep_warm != deployment.keep_warm
    if keep_warm_changed:
        logger.info(f"Keep warm changed for deployment {deployment.id} to {deployment.keep_warm}")
        try:
            await set_machine_always_on(
                str(deployment.id),
                KeepWarmBody(warm_pool_size=deployment.keep_warm, gpu=GPUType(deployment.gpu)),
            )
        except Exception as e:
            # This is expected to fail if the deployment is not found
            logger.warning(f"Error setting machine always on: {e}", exc_info=True)
                
    return deployment

@router.post(
    "/deployment",
    response_model=DeploymentModel,
    openapi_extra={
        "x-speakeasy-name-override": "create",
    },
)
async def create_deployment(
    request: Request,
    deployment_data: DeploymentCreate,
    db: AsyncSession = Depends(get_db),
):
    user_id = request.state.current_user["user_id"]
    org_id = (
        request.state.current_user["org_id"]
        if "org_id" in request.state.current_user
        else None
    )
    
    if deployment_data.machine_id is None and deployment_data.machine_version_id is None:
        raise HTTPException(status_code=400, detail="Machine ID or Machine Version ID is required")
    
    try:
        # Check for existing deployment with same environment
        existing_deployment_query = select(Deployment).where(
            Deployment.workflow_id == deployment_data.workflow_id,
            Deployment.environment == deployment_data.environment
        ).apply_org_check(request)
            
        result = await db.execute(existing_deployment_query)
        existing_deployment = result.scalar_one_or_none()
        
        machine_version = None
        machine_id = deployment_data.machine_id
    
        if deployment_data.machine_version_id is not None:
            machine_version_query = select(MachineVersion).where(MachineVersion.id == deployment_data.machine_version_id)
            result = await db.execute(machine_version_query)
            machine_version = result.scalar_one_or_none()
            machine_id = machine_version.machine_id

        # Get current machine and machine version
        machine_query = select(Machine).where(Machine.id == machine_id)
        result = await db.execute(machine_query)
        machine = result.scalar_one_or_none()
        if not machine:
            raise HTTPException(status_code=404, detail="Machine not found")

        if machine.machine_version_id and machine_version is None:
            machine_version_query = select(MachineVersion).where(MachineVersion.id == machine.machine_version_id)
            result = await db.execute(machine_version_query)
            machine_version = result.scalar_one_or_none()

        if existing_deployment:
            # Update existing deployment
            existing_deployment.share_slug = deployment_data.share_slug
            existing_deployment.workflow_version_id = deployment_data.workflow_version_id
<<<<<<< HEAD
            existing_deployment.description = deployment_data.description
=======
>>>>>>> bde7e174
            deployment = await update_deployment_with_machine(existing_deployment, machine_id, machine_version, db)
        else:
            # Create new deployment object
            deployment = Deployment(
                id=uuid.uuid4(),
                user_id=user_id,
                org_id=org_id,
                workflow_version_id=deployment_data.workflow_version_id,
                workflow_id=deployment_data.workflow_id,
                environment=deployment_data.environment,
                description=deployment_data.description,
                share_slug=deployment_data.share_slug,
            )
            deployment = await update_deployment_with_machine(deployment, machine_id, machine_version, db)
            db.add(deployment)

        await db.commit()
        await db.refresh(deployment)

        # Convert to dict
        deployment_dict = deployment.to_dict()
        return deployment_dict
    except Exception as e:
        logger.error(f"Error creating deployment: {e}", exc_info=True)
        await db.rollback()
        raise HTTPException(status_code=500, detail="Internal server error")

@router.patch(
    "/deployment/{deployment_id}",
    response_model=DeploymentModel,
    openapi_extra={
        "x-speakeasy-name-override": "update",
    },
)
async def update_deployment(
    request: Request,
    deployment_id: str,
    deployment_data: DeploymentUpdate,
    db: AsyncSession = Depends(get_db),
):
    try:
        # Get existing deployment
        deployment_query = select(Deployment).where(
            Deployment.id == deployment_id
        ).apply_org_check(request)
            
        result = await db.execute(deployment_query)
        deployment = result.scalar_one_or_none()
        
        if not deployment:
            raise HTTPException(status_code=404, detail="Deployment not found")
        
        logger.info(f"Deployment data: {deployment_data}")
        
        machine_version = None
        machine_id = deployment_data.machine_id or deployment.machine_id
    
        if deployment_data.machine_version_id is not None:
            machine_version_query = select(MachineVersion).where(MachineVersion.id == deployment_data.machine_version_id)
            result = await db.execute(machine_version_query)
            machine_version = result.scalar_one_or_none()
            machine_id = machine_version.machine_id
            
        # Get current machine and machine version
        if machine_id:
            machine_query = select(Machine).where(Machine.id == machine_id)
            result = await db.execute(machine_query)
            machine = result.scalar_one_or_none()
            if not machine:
                raise HTTPException(status_code=404, detail="Machine not found")

            if machine.machine_version_id and machine_version is None:
                machine_version_query = select(MachineVersion).where(MachineVersion.id == machine.machine_version_id)
                result = await db.execute(machine_version_query)
                machine_version = result.scalar_one_or_none()

        # Update workflow version if provided
        if deployment_data.workflow_version_id:
            deployment.workflow_version_id = deployment_data.workflow_version_id
<<<<<<< HEAD

        # Update machine-related fields and other deployment settings
        deployment = await update_deployment_with_machine(deployment, machine_id, machine_version, db, deployment_data)

        await db.commit()
        await db.refresh(deployment)

=======

        # Update machine-related fields and other deployment settings
        deployment = await update_deployment_with_machine(deployment, machine_id, machine_version, db, deployment_data)

        await db.commit()
        await db.refresh(deployment)

>>>>>>> bde7e174
        # Convert to dict
        deployment_dict = deployment.to_dict()
        return deployment_dict

    except Exception as e:
        logger.error(f"Error updating deployment: {e}", exc_info=True)
        await db.rollback()
        raise HTTPException(status_code=500, detail="Internal server error")

@router.get(
    "/deployments",
    response_model=List[DeploymentModel],
    openapi_extra={
        "x-speakeasy-name-override": "list",
    },
)
async def get_deployments(
    request: Request,
    environment: Optional[DeploymentEnvironment] = None,
    db: AsyncSession = Depends(get_db),
):
    try:
        query = select(Deployment).options(
            joinedload(Deployment.workflow).load_only(Workflow.name),
            joinedload(Deployment.version),
        ).join(Workflow).where(Workflow.deleted == False).order_by(Deployment.updated_at.desc())

        if environment is not None:
            query = query.where(Deployment.environment == environment)

        query = query.apply_org_check(request)

        result = await db.execute(query)
        deployments = result.scalars().all()

        deployments_data = []
        for deployment in deployments:
            deployment_dict = deployment.to_dict()
            workflow_api = deployment.version.workflow_api if deployment.version else None
            inputs = get_inputs_from_workflow_api(workflow_api)
            
            workflow = deployment.version.workflow if deployment.version else None
            outputs = get_outputs_from_workflow(workflow)
            
            if inputs:
                deployment_dict["input_types"] = inputs

            if outputs:
                deployment_dict["output_types"] = outputs

            deployments_data.append(deployment_dict)

        return deployments_data
    except Exception as e:
        logger.error(f"Error getting deployments: {e}", exc_info=True)
        raise HTTPException(status_code=500, detail="Internal server error")


@router.get(
    "/share/{username}/{slug}",
    response_model=DeploymentShareModel,
)
async def get_share_deployment(
    request: Request,
    username: str,
    slug: str,
    db: AsyncSession = Depends(get_db),
):
    user_data = await get_clerk_data_with_slug(username)
    if user_data["type"] == "none":
        raise HTTPException(status_code=404, detail="User or organization not found")

    # get the deployment with the user id and slug (share_slug)
    deployment_query = (
        select(Deployment)
        .options(
            joinedload(Deployment.workflow).load_only(Workflow.name),
            joinedload(Deployment.version),
        )
        .join(Workflow)
        .where(
            Deployment.share_slug == slug,
            Deployment.environment == "public-share",
            Workflow.deleted == False,
        )
    )
    if user_data["type"] == "user":
        deployment_query = deployment_query.where(Deployment.user_id == user_data["id"])
    elif user_data["type"] == "org":
        deployment_query = deployment_query.where(Deployment.org_id == user_data["id"])

    result = await db.execute(deployment_query)
    deployment = result.scalar_one_or_none()
    if not deployment:
        raise HTTPException(status_code=404, detail="Deployment not found")

    # if the deployment is created in org, using userid should fail
    if deployment.org_id and user_data["type"] == "user":
        raise HTTPException(status_code=403, detail="You do not have access to this deployment")

    workflow_api = deployment.version.workflow_api if deployment.version else None
    inputs = get_inputs_from_workflow_api(workflow_api)

    workflow = deployment.version.workflow if deployment.version else None
    outputs = get_outputs_from_workflow(workflow)

    # Just update the deployment with the additional fields
    deployment_dict = deployment.to_dict()
    deployment_dict["input_types"] = inputs
    deployment_dict["output_types"] = outputs

    # FastAPI will automatically filter based on DeploymentModel
    return deployment_dict<|MERGE_RESOLUTION|>--- conflicted
+++ resolved
@@ -6,11 +6,7 @@
 from api.routes.platform import get_clerk_data_with_slug
 from fastapi import APIRouter, Depends, HTTPException, Request
 from typing import List, Optional
-<<<<<<< HEAD
 from .types import DeploymentModel, DeploymentEnvironment, DeploymentShareModel
-=======
-from .types import DeploymentModel, DeploymentEnvironment
->>>>>>> bde7e174
 from sqlalchemy.ext.asyncio import AsyncSession
 from .utils import select
 from api.models import Deployment, Machine, MachineVersion, User, Workflow
@@ -40,8 +36,6 @@
     machine_id: Optional[str] = None
     machine_version_id: Optional[str] = None
     environment: str
-    description: Optional[str] = None
-    share_slug: Optional[str] = None
 
 class DeploymentUpdate(BaseModel):
     workflow_version_id: Optional[str] = None
@@ -104,6 +98,70 @@
     )
 
 
+    description: Optional[str] = None
+    share_slug: Optional[str] = None
+
+class DeploymentUpdate(BaseModel):
+    workflow_version_id: Optional[str] = None
+    machine_id: Optional[str] = None
+    machine_version_id: Optional[str] = None
+    concurrency_limit: Optional[int] = None
+    gpu: Optional[GPUType] = None
+    run_timeout: Optional[int] = None
+    idle_timeout: Optional[int] = None
+    keep_warm: Optional[int] = None
+
+async def update_deployment_with_machine(
+    deployment: Deployment,
+    machine_id: str,
+    machine_version: Optional[MachineVersion],
+    db: AsyncSession,
+    update_data: Optional[DeploymentUpdate] = None,
+) -> Deployment:
+    """Update deployment with machine and machine version information."""
+    # Store original values to check for changes
+    original_modal_image_id = deployment.modal_image_id
+    original_run_timeout = deployment.run_timeout
+    original_idle_timeout = deployment.idle_timeout
+    original_concurrency_limit = deployment.concurrency_limit
+    original_keep_warm = deployment.keep_warm
+    
+    deployment.machine_id = machine_id
+            
+    if machine_version is not None and machine_version.modal_image_id is not None:
+        deployment.machine_version_id = machine_version.id
+        deployment.modal_image_id = machine_version.modal_image_id
+        
+        # Only update these fields from machine_version if not provided in update_data
+        if update_data is None or update_data.gpu is None:
+            deployment.gpu = machine_version.gpu
+        if update_data is None or update_data.run_timeout is None:
+            deployment.run_timeout = machine_version.run_timeout
+        if update_data is None or update_data.idle_timeout is None:
+            deployment.idle_timeout = machine_version.idle_timeout
+    
+    # Update fields from update_data if provided
+    if update_data is not None:
+        if update_data.concurrency_limit is not None:
+            deployment.concurrency_limit = update_data.concurrency_limit
+        if update_data.gpu is not None:
+            deployment.gpu = update_data.gpu
+        if update_data.run_timeout is not None:
+            deployment.run_timeout = update_data.run_timeout
+        if update_data.idle_timeout is not None:
+            deployment.idle_timeout = update_data.idle_timeout
+        if update_data.keep_warm is not None:
+            deployment.keep_warm = update_data.keep_warm
+
+    # Check if any deployment-critical parameters have changed
+    should_redeploy = (
+        (machine_version is not None and machine_version.modal_image_id is not None and original_modal_image_id != machine_version.modal_image_id) or
+        original_run_timeout != deployment.run_timeout or
+        original_idle_timeout != deployment.idle_timeout or
+        original_concurrency_limit != deployment.concurrency_limit
+    )
+
+
     if should_redeploy:
         # We should trigger a redeploy with the final values
         await redeploy_comfy_deploy_runner_if_exists(machine_id, deployment.gpu, deployment)
@@ -122,68 +180,6 @@
             logger.warning(f"Error setting machine always on: {e}", exc_info=True)
                 
     return deployment
-
-class DeploymentUpdate(BaseModel):
-    workflow_version_id: Optional[str] = None
-    machine_id: Optional[str] = None
-    machine_version_id: Optional[str] = None
-    concurrency_limit: Optional[int] = None
-    gpu: Optional[GPUType] = None
-    run_timeout: Optional[int] = None
-    idle_timeout: Optional[int] = None
-    keep_warm: Optional[int] = None
-
-async def update_deployment_with_machine(
-    deployment: Deployment,
-    machine_id: str,
-    machine_version: Optional[MachineVersion],
-    db: AsyncSession,
-    update_data: Optional[DeploymentUpdate] = None,
-) -> Deployment:
-    """Update deployment with machine and machine version information."""
-    # Store original values to check for changes
-    original_modal_image_id = deployment.modal_image_id
-    original_run_timeout = deployment.run_timeout
-    original_idle_timeout = deployment.idle_timeout
-    original_concurrency_limit = deployment.concurrency_limit
-    original_keep_warm = deployment.keep_warm
-    
-    deployment.machine_id = machine_id
-            
-    if machine_version is not None and machine_version.modal_image_id is not None:
-        deployment.machine_version_id = machine_version.id
-        deployment.modal_image_id = machine_version.modal_image_id
-        
-        # Only update these fields from machine_version if not provided in update_data
-        if update_data is None or update_data.gpu is None:
-            deployment.gpu = machine_version.gpu
-        if update_data is None or update_data.run_timeout is None:
-            deployment.run_timeout = machine_version.run_timeout
-        if update_data is None or update_data.idle_timeout is None:
-            deployment.idle_timeout = machine_version.idle_timeout
-    
-    # Update fields from update_data if provided
-    if update_data is not None:
-        if update_data.concurrency_limit is not None:
-            deployment.concurrency_limit = update_data.concurrency_limit
-        if update_data.gpu is not None:
-            deployment.gpu = update_data.gpu
-        if update_data.run_timeout is not None:
-            deployment.run_timeout = update_data.run_timeout
-        if update_data.idle_timeout is not None:
-            deployment.idle_timeout = update_data.idle_timeout
-        if update_data.keep_warm is not None:
-            deployment.keep_warm = update_data.keep_warm
-
-    # Check if any deployment-critical parameters have changed
-    should_redeploy = (
-        (machine_version is not None and machine_version.modal_image_id is not None and original_modal_image_id != machine_version.modal_image_id) or
-        original_run_timeout != deployment.run_timeout or
-        original_idle_timeout != deployment.idle_timeout or
-        original_concurrency_limit != deployment.concurrency_limit
-    )
-
-
     if should_redeploy:
         # We should trigger a redeploy with the final values
         await redeploy_comfy_deploy_runner_if_exists(machine_id, deployment.gpu, deployment)
@@ -260,10 +256,7 @@
             # Update existing deployment
             existing_deployment.share_slug = deployment_data.share_slug
             existing_deployment.workflow_version_id = deployment_data.workflow_version_id
-<<<<<<< HEAD
             existing_deployment.description = deployment_data.description
-=======
->>>>>>> bde7e174
             deployment = await update_deployment_with_machine(existing_deployment, machine_id, machine_version, db)
         else:
             # Create new deployment object
@@ -343,7 +336,6 @@
         # Update workflow version if provided
         if deployment_data.workflow_version_id:
             deployment.workflow_version_id = deployment_data.workflow_version_id
-<<<<<<< HEAD
 
         # Update machine-related fields and other deployment settings
         deployment = await update_deployment_with_machine(deployment, machine_id, machine_version, db, deployment_data)
@@ -351,15 +343,6 @@
         await db.commit()
         await db.refresh(deployment)
 
-=======
-
-        # Update machine-related fields and other deployment settings
-        deployment = await update_deployment_with_machine(deployment, machine_id, machine_version, db, deployment_data)
-
-        await db.commit()
-        await db.refresh(deployment)
-
->>>>>>> bde7e174
         # Convert to dict
         deployment_dict = deployment.to_dict()
         return deployment_dict
