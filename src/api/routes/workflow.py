--- conflicted
+++ resolved
@@ -301,11 +301,7 @@
 ):
     params = {
         "workflow_id": workflow_id,
-<<<<<<< HEAD
-        "org_id": request.state.current_user["org_id"],
-=======
         "org_id": request.state.current_user.get("org_id", None),
->>>>>>> 26224ca0
         "user_id": request.state.current_user["user_id"],
     }
 
