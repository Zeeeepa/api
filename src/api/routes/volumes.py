--- conflicted
+++ resolved
@@ -23,11 +23,8 @@
 import modal
 from huggingface_hub import HfApi
 import aiohttp
-<<<<<<< HEAD
 from modal_downloader.modal_downloader import modal_download_file_task, modal_downloader_app
 import json
-=======
->>>>>>> 36d09112
 
 logger = logging.getLogger(__name__)
 
@@ -497,286 +494,6 @@
     return {"deleted_path": body.path}
 
 
-<<<<<<< HEAD
-=======
-async def download_file_task(
-    download_url,
-    folder_path,
-    filename,
-    callback_url,
-    db_model_id,
-    full_path,
-    volume_name,
-    upload_type,
-    hugging_face_token,
-):
-    app = modal.App("volume-operations")
-
-    @app.function(
-        timeout=3600,
-        serialized=True,
-        secrets=[Secret.from_name("civitai-api-key")],
-        image=modal.Image.debian_slim().pip_install("aiohttp", "huggingface_hub"),
-    )
-    async def download_file_task(
-        download_url,
-        folder_path,
-        filename,
-        callback_url,
-        db_model_id,
-        full_path,
-        volume_name,
-        upload_type,
-        token,
-    ):
-        import time
-        import os
-        import asyncio
-        from enum import Enum
-        from modal import Volume
-        import aiohttp
-        from huggingface_hub import hf_hub_download
-        import re
-
-        print("download_file_task start")
-        print("callback_url", callback_url)
-
-        class ModelDownloadStatus(Enum):
-            PROGRESS = "progress"
-            SUCCESS = "success"
-            FAILED = "failed"
-
-        async def _send_progress(payload, callback_url):
-            try:
-                async with aiohttp.ClientSession() as session:
-                    await session.post(
-                        callback_url,
-                        json=payload,
-                        headers={
-                            "Content-Type": "application/json",
-                        },
-                    )
-            except Exception:
-                # Suppress exceptions to prevent blocking the download
-                pass
-
-        async def progress_callback(
-            callback_url,
-            model_id,
-            progress,
-            status: ModelDownloadStatus,
-            error_log: str = None,
-        ):
-            payload = {
-                "model_id": model_id,
-                "download_progress": progress,
-                "status": status.value,
-            }
-            if error_log:
-                payload["error_log"] = error_log
-            await _send_progress(payload, callback_url)
-
-        def extract_huggingface_repo_id(url: str) -> str | None:
-            match = re.search(r"huggingface\.co/([^/]+/[^/]+)", url)
-            return match.group(1) if match else None
-
-        async def download_url_file(download_url: str, token: Optional[str]):
-            headers = {
-                "Accept-Encoding": "identity",
-            }
-            if token:
-                headers["Authorization"] = f"Bearer {token}"
-            try:
-                async with aiohttp.ClientSession(
-                    timeout=aiohttp.ClientTimeout(total=3600)
-                ) as session:
-                    async with session.get(download_url, headers=headers) as response:
-                        response.raise_for_status()
-                        total_size = int(response.headers.get("Content-Length", 0))
-                        downloaded_size = 0
-                        os.makedirs(os.path.dirname(full_path), exist_ok=True)
-                        last_callback_time = time.time()
-
-                        with open(full_path, "wb") as file:
-                            async for data in response.content.iter_chunked(8192):
-                                if data:
-                                    file.write(data)
-                                    downloaded_size += len(data)
-                                    progress = (
-                                        int((downloaded_size / total_size) * 90)
-                                        if total_size
-                                        else 0
-                                    )
-                                    current_time = time.time()
-                                    if current_time - last_callback_time >= 5:
-                                        print("=======================================")
-                                        print("download url started")
-                                        print("folder_path: ", folder_path)
-                                        print("filename: ", filename)
-                                        print("full_path: ", full_path)
-                                        print("downloaded_size: ", downloaded_size)
-                                        print("total_size: ", total_size)
-                                        print("progress: ", progress)
-                                        print("=======================================")
-                                        asyncio.create_task(progress_callback(
-                                            callback_url,
-                                            db_model_id,
-                                            progress,
-                                            ModelDownloadStatus.PROGRESS,
-                                        ))
-                                        last_callback_time = current_time
-
-                return full_path
-            except Exception as e:
-                await progress_callback(
-                    callback_url, db_model_id, 0, ModelDownloadStatus.FAILED, str(e)
-                )
-                raise e
-
-        async def download_hf_model(folder_path, token):
-            try:
-                os.makedirs(os.path.dirname(full_path), exist_ok=True)
-
-                await progress_callback(
-                    callback_url,
-                    db_model_id,
-                    20,
-                    ModelDownloadStatus.PROGRESS,
-                )
-
-                repo_id = extract_huggingface_repo_id(download_url)
-
-                # Extract folder_path and filename from download_url
-                from urllib.parse import urlparse, unquote
-
-                parsed_url = urlparse(download_url)
-                path_parts = unquote(parsed_url.path).split("/")
-
-                # The last non-empty part is the filename
-                filename = next((part for part in reversed(path_parts) if part), "")
-
-                # The folder path is the part after 'main/' and before the filename
-                main_index = path_parts.index("main") if "main" in path_parts else -1
-                if main_index != -1 and main_index + 1 < len(path_parts) - 1:
-                    folder_path = "/".join(path_parts[main_index + 1 : -1])
-                else:
-                    folder_path = ""
-
-                print("Extracted folder_path:", folder_path)
-                print("Extracted filename:", filename)
-
-                print("=======================================")
-                print("huggingface started")
-                print("download_url: ", download_url)
-                print("repo_id: ", repo_id)
-                print("folder_path: ", folder_path)
-                print("filename: ", filename)
-                print("full_path: ", full_path)
-                print("=======================================")
-
-                await progress_callback(
-                    callback_url,
-                    db_model_id,
-                    50,
-                    ModelDownloadStatus.PROGRESS,
-                )
-
-                try:
-                    downloaded_model_path = hf_hub_download(
-                        repo_id=repo_id,
-                        filename=filename,
-                        subfolder=folder_path,
-                        token=token,
-                    )
-                    print("downloaded_model_path: ", downloaded_model_path)
-                    return downloaded_model_path
-                except Exception as e:
-                    print("error in hf_hub_download: ", e)
-                    await progress_callback(
-                        callback_url, db_model_id, 0, ModelDownloadStatus.FAILED, str(e)
-                    )
-                    raise e
-
-            except Exception as e:
-                await progress_callback(
-                    callback_url, db_model_id, 0, ModelDownloadStatus.FAILED, str(e)
-                )
-                raise e
-
-        try:
-            if upload_type == "huggingface":
-                # downloaded_path = await download_hf_model(folder_path, token)
-                downloaded_path = await download_url_file(download_url, token)
-            elif upload_type == "download-url":
-                downloaded_path = await download_url_file(download_url, None)
-            elif upload_type == "civitai":
-                if "civitai.com" in download_url:
-                    download_url += f"{'&' if '?' in download_url else '?'}token={os.environ['CIVITAI_KEY']}"
-                downloaded_path = await download_url_file(download_url, None)
-            else:
-                raise ValueError(f"Unsupported upload_type: {upload_type}")
-
-            volume = Volume.lookup(volume_name, create_if_missing=True)
-            print("=======================================")
-            print("download_file_task done")
-            print("download_url: ", download_url)
-            print("folder_path: ", folder_path)
-            print("filename: ", filename)
-            print("callback_url: ", callback_url)
-            print("body.db_model_id: ", db_model_id)
-            print("=======================================")
-
-            with volume.batch_upload() as batch:
-                batch.put_file(downloaded_path, full_path)
-
-            await progress_callback(
-                callback_url, db_model_id, 100, ModelDownloadStatus.SUCCESS
-            )
-        except Exception as e:
-            print(f"Error in download_file_task: {str(e)}")
-            await progress_callback(
-                callback_url, db_model_id, 0, ModelDownloadStatus.FAILED, str(e)
-            )
-            raise e
-
-    try:
-        async with app.run.aio():
-            await download_file_task.remote.aio(
-                download_url,
-                folder_path,
-                filename,
-                callback_url,
-                db_model_id,
-                full_path,
-                volume_name,
-                upload_type,
-                token=hugging_face_token,
-            )
-    except modal.exception.FunctionTimeoutError:
-        print(f"Modal function timed out.")
-        # Send timeout status to callback URL
-        async with aiohttp.ClientSession() as session:
-            await session.post(
-                callback_url,
-                json={
-                    "model_id": db_model_id,
-                    "download_progress": 0,
-                    "status": "failed",
-                    "error_log": "Download timed out after 900 seconds",
-                },
-                headers={
-                    "Content-Type": "application/json",
-                },
-            )
-        raise HTTPException(
-            status_code=408, detail="Download timed out after 900 seconds"
-        )
-    except Exception as e:
-        print(f"Error in download_file_task outer function: {str(e)}")
-        raise e
-
-
->>>>>>> 36d09112
 @router.post("/volume/add_file")
 async def add_file(
     request: Request,
