import asyncio
import datetime
import os
from pprint import pprint
from urllib.parse import quote, urljoin
import uuid

<<<<<<< HEAD
from api.routes.models import AVAILABLE_MODELS
from api.sqlmodels import WorkflowRunWebhookBody, WorkflowRunWebhookResponse
=======
from api.sqlmodels import WorkflowRunWebhookResponse
>>>>>>> 7be38851
from .types import (
    CreateRunBatchResponse,
    CreateRunRequest,
    CreateRunResponse,
    DeploymentRunRequest,
    ModelRunRequest,
    RunStream,
    WorkflowRequestShare,
    WorkflowRunModel,
    WorkflowRunNativeOutputModel,
    WorkflowRunOutputModel,
    WorkflowRunRequest,
    WorkflowRunVersionRequest,
    WorkflowRunWebhookBody,
    # WorkflowWebhookModel,
)
from fastapi import APIRouter, Depends, HTTPException, Request, Response, Body
from fastapi.responses import StreamingResponse
import modal
from sqlalchemy import func, update
from sqlalchemy.ext.asyncio import AsyncSession
from sqlalchemy.orm import joinedload
from fastapi import BackgroundTasks
from .internal import insert_to_clickhouse, send_realtime_update, send_workflow_update
from .utils import (
    ensure_run_timeout,
    generate_temporary_token,
    get_temporary_download_url,
    get_user_settings,
    post_process_output_data,
    post_process_outputs,
    select,
    is_exceed_spend_limit,
)
from botocore.config import Config
import random
import aioboto3
from clickhouse_connect.driver.asyncclient import AsyncClient

import datetime as dt

# from sqlalchemy import select
from api.models import (
    WorkflowRun,
    Deployment,
    Machine,
    WorkflowRunOutput,
    WorkflowRunWithExtra,
    WorkflowVersion,
    Workflow,
)
from api.database import get_db, get_clickhouse_client, get_db_context
from typing import Optional, Union, cast
from typing import Dict, Any
from uuid import UUID, uuid4
import logging
import logfire
import json
import httpx
from typing import Optional, List
from uuid import UUID
import base64

logger = logging.getLogger(__name__)

router = APIRouter(tags=["Run"])
webhook_router = APIRouter(tags=["Callbacks"])


@webhook_router.post(
    "{$request.body#/webhook}",
    response_model=WorkflowRunWebhookResponse,
    summary="Receive run status updates via webhook",
    description="This endpoint is called by the workflow runner to update the status of a run.",
)
async def run_update(
    body: WorkflowRunWebhookBody = Body(description="The updated run information"),
):
    # Implement the webhook update logic here
    pass


@router.get(
    "/run/{run_id}",
    response_model=WorkflowRunModel,
    openapi_extra={
        "x-speakeasy-name-override": "get",
    },
)
@router.get("/run", response_model=WorkflowRunModel, include_in_schema=False)
async def get_run(request: Request, run_id: str, db: AsyncSession = Depends(get_db)):
    query = (
        select(WorkflowRunWithExtra)
        .options(joinedload(WorkflowRun.outputs))
        .where(WorkflowRun.id == run_id)
        .apply_org_check(request)
    )

    result = await db.execute(query)
    run = result.unique().scalar_one_or_none()

    if not run:
        raise HTTPException(status_code=404, detail="Run not found")

    run = cast(WorkflowRun, run)

    user_settings = await get_user_settings(request, db)
    ensure_run_timeout(run)
    post_process_outputs(run.outputs, user_settings)

    # Convert the run to a dictionary and remove the run_log
    # run_dict = {k: v for k, v in vars(run).items() if k != "run_log"}

    return run.to_dict()


def get_comfy_deploy_runner(machine_id: str, gpu: str):
    ComfyDeployRunner = modal.Cls.lookup(str(machine_id), "ComfyDeployRunner")
    return ComfyDeployRunner.with_options(gpu=gpu if gpu != "CPU" else None)(gpu=gpu)


@router.post(
    "/run",
    response_model=Union[
        CreateRunResponse,
        CreateRunBatchResponse,
        WorkflowRunOutputModel,
        WorkflowRunNativeOutputModel,
    ],
    summary="Run a workflow",
    description="Create a new workflow run with the given parameters. This function sets up the run and initiates the execution process. For callback information, see [Callbacks](#tag/callbacks/POST/\{callback_url\}).",
    callbacks=webhook_router.routes,
    include_in_schema=False,
    # openapi_extra={
    #     "x-speakeasy-name-override": "create",
    # },
)
async def create_run_all(
    request: Request,
    data: CreateRunRequest,
    background_tasks: BackgroundTasks,
    db: AsyncSession = Depends(get_db),
    client: AsyncClient = Depends(get_clickhouse_client),
):
    return await _create_run(request, data, background_tasks, db, client)


@router.post(
    "/run/queue",
    response_model=CreateRunResponse,
    summary="Queue a workflow",
    description="Create a new workflow run with the given parameters. This function sets up the run and initiates the execution process. For callback information, see [Callbacks](#tag/callbacks/POST/\{callback_url\}).",
    callbacks=webhook_router.routes,
    # include_in_schema=False,
    openapi_extra={
        "x-speakeasy-name-override": "queue",
    },
)
async def create_run_queue(
    request: Request,
    data: CreateRunRequest,
    background_tasks: BackgroundTasks,
    db: AsyncSession = Depends(get_db),
    client: AsyncClient = Depends(get_clickhouse_client),
):
    return await _create_run(request, data, background_tasks, db, client)


@router.post(
    "/run/sync",
    response_model=List[WorkflowRunOutputModel],
    summary="Run a workflow in sync",
    description="Create a new workflow run with the given parameters. This function sets up the run and initiates the execution process. For callback information, see [Callbacks](#tag/callbacks/POST/\{callback_url\}).",
    callbacks=webhook_router.routes,
    # include_in_schema=False,
    openapi_extra={
        "x-speakeasy-name-override": "sync",
    },
)
async def create_run_sync(
    request: Request,
    data: CreateRunRequest,
    background_tasks: BackgroundTasks,
    db: AsyncSession = Depends(get_db),
    client: AsyncClient = Depends(get_clickhouse_client),
):
    data.execution_mode = "sync"
    return await _create_run(request, data, background_tasks, db, client)


@router.post(
    "/run/stream",
    response_model=RunStream,
    response_class=StreamingResponse,
    responses={
        200: {
            "description": "Stream of workflow run events",
            "content": {
                "text/event-stream": {
                    "schema": {
                        "$ref": "#/components/schemas/RunStream",
                    },
                },
            },
        }
    },
    summary="Run a workflow in stream",
    description="Create a new workflow run with the given parameters. This function sets up the run and initiates the execution process. For callback information, see [Callbacks](#tag/callbacks/POST/\{callback_url\}).",
    callbacks=webhook_router.routes,
    # include_in_schema=False,
    openapi_extra={
        "x-speakeasy-name-override": "stream",
    },
)
async def create_run_stream(
    request: Request,
    data: CreateRunRequest,
    background_tasks: BackgroundTasks,
    db: AsyncSession = Depends(get_db),
    client: AsyncClient = Depends(get_clickhouse_client),
) -> StreamingResponse:
    data.execution_mode = "stream"
    return await _create_run(request, data, background_tasks, db, client)


# @router.post(
#     "/run/workflow",
#     response_model=Union[
#         CreateRunResponse,
#         CreateRunBatchResponse,
#         WorkflowRunOutputModel,
#         WorkflowRunNativeOutputModel,
#     ],
#     summary="Run comfyui workflow",
#     description="Create a new workflow run with the given parameters. This function sets up the run and initiates the execution process. For callback information, see [Callbacks](#tag/callbacks/POST/\{callback_url\}).",
#     callbacks=webhook_router.routes,
# )
# async def create_run_workflow(
#     request: Request,
#     data: WorkflowRunRequest,
#     background_tasks: BackgroundTasks,
#     db: AsyncSession = Depends(get_db),
#     client: AsyncClient = Depends(get_clickhouse_client),
# ):
#     return await _create_run(request, data, background_tasks, db, client)


# @router.post(
#     "/run",
#     response_model=Union[
#         CreateRunResponse,
#         CreateRunBatchResponse,
#         WorkflowRunOutputModel,
#         WorkflowRunNativeOutputModel,
#     ],
#     summary="Run workflow",
#     description="Create a new workflow run with the given parameters. This function sets up the run and initiates the execution process. For callback information, see [Callbacks](#tag/callbacks/POST/\{callback_url\}).",
#     callbacks=webhook_router.routes,
#     openapi_extra={
#         "x-speakeasy-name-override": "create",
#     },
# )
# async def create_run(
#     request: Request,
#     data: WorkflowRequestShare,
#     background_tasks: BackgroundTasks,
#     db: AsyncSession = Depends(get_db),
#     client: AsyncClient = Depends(get_clickhouse_client),
# ):
#     data = DeploymentRunRequest(deployment_id=deployment_id, **data.model_dump())
#     return await _create_run(request, data, background_tasks, db, client)


async def update_status(
    run_id: str,
    status: str,
    background_tasks: BackgroundTasks,
    workflow_run,
    client: AsyncClient,
):
    async with get_db_context() as db:
        updated_at = dt.datetime.now(dt.UTC)
        update_data = {"status": status, "updated_at": updated_at}
        update_stmt = (
            update(WorkflowRun)
            .where(WorkflowRun.id == run_id)
            .values(**update_data)
            .returning(WorkflowRun)
        )
        await db.execute(update_stmt)

    progress_data = [
        (
            workflow_run.user_id,
            workflow_run.org_id,
            workflow_run.machine_id,
            body.gpu_event_id,
            workflow_run.workflow_id,
            workflow_run.workflow_version_id,
            workflow_run.run_id,
            updated_at,
            status,
            -1,
            "",
        )
    ]
    background_tasks.add_task(
        insert_to_clickhouse, client, "workflow_events", progress_data
    )


async def run_model(
    request: Request,
    data: ModelRunRequest,
    params: dict,
    workflow_run,
    background_tasks,
    client: AsyncClient,
):
    run_id = params.get("prompt_id")
    model = next((m for m in AVAILABLE_MODELS if m.id == data.model_id), None)
    if not model:
        raise HTTPException(status_code=404, detail=f"Model {data.model_id} not found")

    ComfyDeployRunner = modal.Cls.lookup(data.model_id, "ComfyDeployRunner")

    if not model.is_comfyui:
        update_status(run_id, "queued", background_tasks, client, workflow_run)

    result = await ComfyDeployRunner().run.remote.aio(params)

    if not model.is_comfyui:
        update_status(run_id, "uploading", background_tasks, client, workflow_run)

    async with get_db_context() as db:
        user_settings = await get_user_settings(request, db)

    if model.is_comfyui:
        output_query = (
            select(WorkflowRunOutput)
            .where(WorkflowRunOutput.run_id == run_id)
            .order_by(WorkflowRunOutput.created_at.desc())
        )

        result = await db.execute(output_query)
        outputs = result.scalars().all()

        user_settings = await get_user_settings(request, db)
        post_process_outputs(outputs, user_settings)

        return [output.to_dict() for output in outputs]

    bucket = os.getenv("SPACES_BUCKET_V2")
    region = os.getenv("SPACES_REGION_V2")
    access_key = os.getenv("SPACES_KEY_V2")
    secret_key = os.getenv("SPACES_SECRET_V2")
    public = True

    if user_settings is not None:
        if user_settings.output_visibility == "private":
            public = False

        if user_settings.custom_output_bucket:
            bucket = user_settings.s3_bucket_name
            region = user_settings.s3_region
            access_key = user_settings.s3_access_key_id
            secret_key = user_settings.s3_secret_access_key

    for output in model.outputs:
        if output.class_type == "ComfyDeployStdOutputImage":
            # Generate the object key
            file_name = f"{output.output_id}.jpeg"
            object_key = f"outputs/runs/{run_id}/{file_name}"
            encoded_object_key = quote(object_key)
            download_url = f"{os.getenv('SPACES_ENDPOINT_V2')}/{encoded_object_key}"

            async with aioboto3.Session().client(
                "s3",
                region_name=region,
                aws_access_key_id=access_key,
                aws_secret_access_key=secret_key,
                config=Config(signature_version="s3v4"),
            ) as s3_client:
                try:
                    start_time = dt.datetime.now()
                    file_content = result
                    await s3_client.put_object(
                        Bucket=bucket,
                        Key=object_key,
                        Body=file_content,
                        ACL="public-read" if public else "private",
                        ContentType="image/jpeg",
                    )
                    upload_duration = (dt.datetime.now() - start_time).total_seconds()

                    file_url = (
                        f"https://{bucket}.s3.{region}.amazonaws.com/{object_key}"
                    )

                except Exception as e:
                    logger.error(f"Error uploading file: {str(e)}")
                    raise HTTPException(status_code=500, detail="Error uploading file")

            output_data = {
                "images": [
                    {
                        "url": download_url,
                        "type": "output",
                        "filename": file_name,
                        "subfolder": "",
                        "is_public": public,
                        "upload_duration": upload_duration,
                    }
                ]
            }

            updated_at = dt.datetime.now(dt.UTC)

            newOutput = WorkflowRunOutput(
                id=uuid4(),  # Add this line to generate a new UUID for the primary key
                created_at=updated_at,
                updated_at=updated_at,
                run_id=run_id,
                data=output_data,
                # node_meta=body.node_meta,
            )
            db.add(newOutput)
            await db.commit()
            await db.refresh(newOutput)

            output_dict = newOutput.to_dict()
            post_process_output_data(output_dict["data"], user_settings)

            update_status(run_id, "success", background_tasks, client, workflow_run)

            return [output_dict]

async def run_model_async(
    request: Request,
    data: ModelRunRequest,
    params: dict,
    workflow_run,
    background_tasks,
    client: AsyncClient,
):
    run_id = params.get("prompt_id")
    model = next((m for m in AVAILABLE_MODELS if m.id == data.model_id), None)
    if not model:
        raise HTTPException(status_code=404, detail=f"Model {data.model_id} not found")

    ComfyDeployRunner = modal.Cls.lookup(data.model_id, "ComfyDeployRunner")
    result = await ComfyDeployRunner().run.spawn.aio(params)
    
    return {
        "run_id": run_id,
    }


async def _create_run(
    request: Request,
    data: CreateRunRequest,
    background_tasks: BackgroundTasks,
    db: AsyncSession = Depends(get_db),
    client: AsyncClient = Depends(get_clickhouse_client),
):
    # check if the user has reached the spend limit
    # exceed_spend_limit = await is_exceed_spend_limit(request, db)
    # if exceed_spend_limit:
    #     raise HTTPException(status_code=400, detail="Spend limit reached")

    if (
        data.batch_number is not None
        and data.batch_number > 1
        and data.execution_mode == "sync_first_result"
    ):
        raise HTTPException(
            status_code=400,
            detail="Batch number is not supported for sync_first_result execution mode",
        )

    machine = None
    machine_id = None

    workflow = None

    workflow_version_version = None
    workflow_version_id = None

    workflow_id = None
    workflow_api_raw = None

    org_id = (
        request.state.current_user["org_id"]
        if "org_id" in request.state.current_user
        else None
    )

    is_native_run = data.is_native_run

    if isinstance(data, WorkflowRunVersionRequest):
        workflow_version_id = data.workflow_version_id
        machine_id = data.machine_id
    elif isinstance(data, WorkflowRunRequest):
        workflow_api_raw = data.workflow_api_json
        workflow_id = data.workflow_id
        machine_id = data.machine_id
        workflow = data.workflow
    elif isinstance(data, DeploymentRunRequest):
        # Retrieve the deployment and its associated workflow version
        deployment_query = (
            select(Deployment)
            .where(Deployment.id == data.deployment_id)
            .apply_org_check(request)
        )
        deployment_result = await db.execute(deployment_query)
        deployment = deployment_result.scalar_one_or_none()
        deployment = cast(Optional[Deployment], deployment)

        if not deployment:
            raise HTTPException(status_code=404, detail="Deployment not found")

        workflow_version_id = deployment.workflow_version_id
        machine_id = deployment.machine_id

    # Get the workflow version associated with the deployment
    if workflow_version_id is not None:
        workflow_version_query = select(WorkflowVersion).where(
            WorkflowVersion.id == workflow_version_id
        )
        workflow_version_result = await db.execute(workflow_version_query)
        workflow_version = workflow_version_result.scalar_one_or_none()
        workflow_version = cast(Optional[WorkflowVersion], workflow_version)

        if not workflow_version:
            raise HTTPException(
                status_code=404, detail="Workflow version not found for this deployment"
            )

        workflow_api_raw = workflow_version.workflow_api
        workflow_id = workflow_version.workflow_id
        workflow_version_version = workflow_version.version
        workflow = workflow_version.workflow

    if machine_id is not None:
        # Get the machine associated with the deployment
        machine_query = (
            select(Machine).where(Machine.id == machine_id).apply_org_check(request)
        )
        machine_result = await db.execute(machine_query)
        machine = machine_result.scalar_one_or_none()
        machine = cast(Optional[Machine], machine)

        if not machine:
            raise HTTPException(
                status_code=404, detail="Machine not found for this deployment"
            )

    is_model_run = isinstance(data, ModelRunRequest)

    if not is_model_run:
        if not workflow_api_raw:
            raise HTTPException(status_code=404, detail="Workflow API not found")

        if not machine:
            raise HTTPException(status_code=404, detail="Machine not found")

    async def run(inputs: Dict[str, Any] = None, batch_id: Optional[UUID] = None):
        prompt_id = uuid.uuid4()
        user_id = request.state.current_user["user_id"]
        
        # Check if this is a ModelRunRequest
        model_id = None
        if isinstance(data, ModelRunRequest):
            model_id = data.model_id
            print(f"Debug - Found ModelRunRequest with model_id: {model_id}")

        # Create a new run
        new_run = WorkflowRun(
            id=prompt_id,
            workflow_id=workflow_id,
            workflow_version_id=workflow_version_id,
            workflow_inputs=inputs if inputs is not None else data.inputs,
            workflow_api=workflow_api_raw,
            # User
            user_id=user_id,
            org_id=org_id,
            origin=data.origin,
            # Machine
            machine_id=machine_id,
            machine_type=machine.type if machine else None,
            gpu=machine.gpu if machine else None,
            # Webhook
            webhook=data.webhook,
            webhook_intermediate_status=data.webhook_intermediate_status,
            batch_id=batch_id,
            model_id=model_id,  # Use the extracted model_id
        )

        if is_native_run:
            new_run.queued_at = dt.datetime.now(dt.UTC)
            new_run.started_at = dt.datetime.now(dt.UTC)
        
        print(f"Debug - model_id being saved: {new_run.model_id}")  # Add this debug line

        db.add(new_run)
        await db.commit()
        await db.refresh(new_run)

        print("data", data)
        print("GPU EVENT ID", data.gpu_event_id)

        params = {
            "prompt_id": str(new_run.id),
            "workflow_api_raw": workflow_api_raw,
            "inputs": inputs,
            "status_endpoint": os.environ.get("CURRENT_API_URL") + "/api/update-run",
            "file_upload_endpoint": os.environ.get("CURRENT_API_URL")
            + "/api/file-upload",
            "workflow": workflow,
            "gpu_event_id": data.gpu_event_id
            if data.gpu_event_id is not None
            else None,
        }

        # Get the count of runs for this workflow
        run_count_query = select(func.count(WorkflowRun.id)).where(
            WorkflowRun.workflow_id == workflow_id
        )
        result = await db.execute(run_count_query)
        run_count = result.scalar_one()

        new_run_data = new_run.to_dict()
        new_run_data["version"] = {
            "version": workflow_version_version,
        }
        new_run_data["machine"] = {
            "name": machine.name if machine else None,
        }
        new_run_data["number"] = run_count
        background_tasks.add_task(
            send_workflow_update, str(new_run.workflow_id), new_run_data
        )
        background_tasks.add_task(
            send_realtime_update, str(new_run.id), new_run.to_dict()
        )

        # Sending to clickhouse
        progress_data = [
            (
                user_id,
                org_id,
                machine_id,
                data.gpu_event_id if data.gpu_event_id is not None else None,
                workflow_id,
                workflow_version_id,
                new_run.id,
                dt.datetime.now(dt.UTC),
                "input",
                0,
                json.dumps(inputs),
            )
        ]

        print("INPUT")
        print("progress_data", progress_data)

        background_tasks.add_task(
            insert_to_clickhouse, client, "workflow_events", progress_data
        )

        token = generate_temporary_token(request.state.current_user["user_id"], org_id)
        # logger.info(token)
        # logger.info("machine type " + machine.type)

        # return the params for the native run
        if is_native_run:
            return {
                **params,
                "cd_token": token,
            }

        if is_model_run:
            if data.execution_mode == "async":
                params = {
                    **params,
                    "auth_token": token,
                }
                return await run_model_async(
                    request,
                    data,
                    params=params,
                    workflow_run=new_run,
                    background_tasks=background_tasks,
                    client=client,
                )
            # if data.execution_mode == "async":
            #     ComfyDeployRunner = modal.Cls.lookup(data.model_id, "ComfyDeployRunner")
            #     await ComfyDeployRunner().run.spawn.aio(params)
            #     return {"run_id": str(new_run.id)}
            if data.execution_mode == "sync":
                params = {
                    **params,
                    "auth_token": token,
                }
                return await run_model(
                    request,
                    data,
                    params=params,
                    workflow_run=new_run,
                    background_tasks=background_tasks,
                    client=client,
                )

        if data.execution_mode == "async":
            match machine.type:
                case "comfy-deploy-serverless":
                    # print("shit", str(machine_id))
                    ComfyDeployRunner = get_comfy_deploy_runner(machine_id, machine.gpu)
                    with logfire.span("spawn-run"):
                        result = ComfyDeployRunner.run.spawn(params)
                        new_run.modal_function_call_id = result.object_id
                # For runpod there will be a problem with the auth token cause v2 endpoint requires a token
                case "runpod-serverless":
                    if not machine.auth_token:
                        raise HTTPException(
                            status_code=400, detail="Machine auth token not found"
                        )

                    async with httpx.AsyncClient() as _client:
                        try:
                            payload = {"input": params}
                            response = await _client.post(
                                f"{machine.endpoint}/run",
                                json=payload,
                                headers={
                                    "Content-Type": "application/json",
                                    "Authorization": f"Bearer {machine.auth_token}",
                                },
                            )
                            response.raise_for_status()
                        except httpx.HTTPStatusError as e:
                            raise HTTPException(
                                status_code=e.response.status_code,
                                detail=f"Error creating run: {e.response.text}",
                            )

                    # Update the run with the RunPod job ID if available
                    runpod_response = response.json()
                case "classic":
                    # comfyui_endpoint = f"{machine.endpoint}/comfyui-deploy/run"
                    comfyui_endpoint = urljoin(machine.endpoint, "comfyui-deploy/run")

                    headers = {"Content-Type": "application/json"}
                    # if machine.auth_token:
                    # headers["Authorization"] = f"Bearer {machine.auth_token}"
                    if machine.auth_token:
                        # Use Basic Authentication
                        credentials = base64.b64encode(
                            machine.auth_token.encode()
                        ).decode()
                        headers["Authorization"] = f"Basic {credentials}"
                        headers["authorizationheader"] = machine.auth_token

                    # print(headers)

                    async with httpx.AsyncClient() as _client:
                        try:
                            response = await _client.post(
                                comfyui_endpoint,
                                json={
                                    **params,
                                    "cd_token": token,
                                },
                                headers=headers,
                            )
                            response.raise_for_status()
                        except httpx.HTTPStatusError as e:
                            error_message = f"Error creating run: {e.response.status_code} {e.response.reason_phrase}"
                            try:
                                result = response.json()
                                if "node_errors" in result:
                                    error_message += f" {result['node_errors']}"
                            except json.JSONDecodeError:
                                pass
                            raise HTTPException(
                                status_code=e.response.status_code, detail=error_message
                            )
                case _:
                    raise HTTPException(status_code=400, detail="Invalid machine type")

            await db.commit()
            await db.refresh(new_run)

            return {"run_id": new_run.id}
        elif data.execution_mode in ["sync", "sync_first_result"]:
            with logfire.span("run-sync"):
                ComfyDeployRunner = get_comfy_deploy_runner(machine_id, machine.gpu)
                result = await ComfyDeployRunner.run.remote.aio(params)

            if data.execution_mode == "sync_first_result":
                first_output_query = (
                    select(WorkflowRunOutput)
                    .where(WorkflowRunOutput.run_id == new_run.id)
                    .order_by(WorkflowRunOutput.created_at.desc())
                    .limit(1)
                )

                result = await db.execute(first_output_query)
                output = result.scalar_one_or_none()

                user_settings = await get_user_settings(request, db)

                post_process_outputs([output], user_settings)

                if data.execution_mode == "sync_first_result":
                    if output and output.data and isinstance(output.data, dict):
                        images = output.data.get("images", [])
                        for image in images:
                            if isinstance(image, dict):
                                if "url" in image:
                                    # Fetch the image/video data
                                    async with httpx.AsyncClient() as _client:
                                        response = await _client.get(image["url"])
                                        if response.status_code == 200:
                                            content_type = response.headers.get(
                                                "content-type"
                                            )
                                            if content_type:
                                                return Response(
                                                    content=response.content,
                                                    media_type=content_type,
                                                )
                    else:
                        raise HTTPException(
                            status_code=400,
                            detail="No output found is matching, please check the workflow or disable output_first_result",
                        )
                else:
                    return output
            else:
                output_query = (
                    select(WorkflowRunOutput)
                    .where(WorkflowRunOutput.run_id == new_run.id)
                    .order_by(WorkflowRunOutput.created_at.desc())
                )

                result = await db.execute(output_query)
                outputs = result.scalars().all()

                user_settings = await get_user_settings(request, db)
                post_process_outputs(outputs, user_settings)

                return [output.to_dict() for output in outputs]
        elif data.execution_mode == "stream":
            ComfyDeployRunner = get_comfy_deploy_runner(machine_id, machine.gpu)
            user_settings = await get_user_settings(request, db)

            async def wrapped_generator():
                yield f"event: event_update\ndata: {json.dumps({'event': 'queuing'})}\n\n"
                try:
                    with logfire.span("stream-run"):
                        async for event in ComfyDeployRunner.streaming.remote_gen.aio(
                            input=params
                        ):
                            if isinstance(event, (str, bytes)):
                                # Convert bytes to string if necessary
                                event_str = (
                                    event.decode("utf-8")
                                    if isinstance(event, bytes)
                                    else event
                                )
                                lines = event_str.strip().split("\n")
                                event_type = None
                                event_data = None
                                for line in lines:
                                    if line.startswith("event:"):
                                        event_type = line.split(":", 1)[1].strip()
                                    elif line.startswith("data:"):
                                        event_data = line.split(":", 1)[1].strip()

                                # logger.info(event_type)
                                # logger.info(lines)

                                if event_type == "event_update" and event_data:
                                    try:
                                        data = json.loads(event_data)
                                        if data.get("event") == "function_call_id":
                                            new_run.modal_function_call_id = data.get(
                                                "data"
                                            )
                                            await db.commit()
                                        if data.get("event") == "executed":
                                            logger.info(
                                                data.get("data", {}).get("output")
                                            )
                                            post_process_output_data(
                                                data.get("data", {}).get("output"),
                                                user_settings,
                                            )
                                            new_event_data = {
                                                "event": "executed",
                                                "data": data.get("data", {}),
                                            }
                                            new_event = f"event: event_update\ndata: {json.dumps(new_event_data)}\n\n"
                                            yield new_event
                                            continue

                                    except json.JSONDecodeError:
                                        pass  # Invalid JSON, ignore

                            # logger.info(event)
                            yield event

                except Exception as e:
                    print(e)

            return StreamingResponse(
                wrapped_generator(),
                media_type="text/event-stream",
                headers={
                    "Cache-Control": "no-cache",
                    "Connection": "keep-alive",
                    "X-Accel-Buffering": "no",
                },
            )
        else:
            raise HTTPException(status_code=400, detail="Invalid execution_mode")

    if data.batch_input_params is not None:
        batch_id = uuid.uuid4()

        # Generate a grid of all combinations of input parameters
        import itertools

        # Get all parameter names and their corresponding values
        param_names = list(data.batch_input_params.keys())
        param_values = list(data.batch_input_params.values())

        # Generate all combinations
        combinations = list(itertools.product(*param_values))

        # print(combinations)

        async def batch_run():
            results = []
            for combination in combinations:
                # Create a new input dictionary for each combination
                new_inputs = data.inputs.copy()
                for name, value in zip(param_names, combination):
                    new_inputs[name] = value

                print(new_inputs)

                # # Create a new request object with the updated inputs
                new_data = data.model_copy(update={"inputs": new_inputs})

                # Run the workflow with the new inputs
                result = await run(new_data.inputs, batch_id)
                results.append(result)
            return results

        results = await batch_run()

        return {"status": "success", "batch_id": str(batch_id)}

    elif data.batch_number is not None and data.batch_number > 1:
        batch_id = uuid.uuid4()

        async def batch_run():
            results = []
            for _ in range(data.batch_number):
                result = await run(None, batch_id)
                results.append(result)
            return results

        await batch_run()

        return {"status": "success", "batch_id": str(batch_id)}
    else:
        return await run(
            data.inputs,
        )<|MERGE_RESOLUTION|>--- conflicted
+++ resolved
@@ -5,12 +5,8 @@
 from urllib.parse import quote, urljoin
 import uuid
 
-<<<<<<< HEAD
 from api.routes.models import AVAILABLE_MODELS
 from api.sqlmodels import WorkflowRunWebhookBody, WorkflowRunWebhookResponse
-=======
-from api.sqlmodels import WorkflowRunWebhookResponse
->>>>>>> 7be38851
 from .types import (
     CreateRunBatchResponse,
     CreateRunRequest,
